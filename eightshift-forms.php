--- conflicted
+++ resolved
@@ -6,11 +6,7 @@
  * Description: Eightshift Forms is a complete form builder plugin that utilizes modern Block editor features with multiple third-party integrations, bringing your project to a new level.
  * Author: WordPress team @Infinum
  * Author URI: https://eightshift.com/
-<<<<<<< HEAD
- * Version: 5.6.11
-=======
- * Version: 5.9.10
->>>>>>> 52951ce5
+ * Version: 5.10.0
  * Text Domain: eightshift-forms
  *
  * @package EightshiftForms
