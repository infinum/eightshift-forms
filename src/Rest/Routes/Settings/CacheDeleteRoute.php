<?php

/**
 * The class register route for deleting transient cache endpoint
 *
 * @package EightshiftForms\Rest\Routes\Settings
 */

declare(strict_types=1);

namespace EightshiftForms\Rest\Routes\Settings;

use EightshiftForms\Misc\SettingsRocketCache;
use EightshiftForms\Helpers\ApiHelpers;
use EightshiftForms\Validation\ValidatorInterface;
<<<<<<< HEAD
use EightshiftForms\Config\Config;
use EightshiftForms\Rest\Routes\AbstractBaseRoute;
=======
use EightshiftFormsVendor\EightshiftFormsUtils\Config\UtilsConfig;
use EightshiftFormsVendor\EightshiftFormsUtils\Rest\Routes\AbstractUtilsBaseRoute;
>>>>>>> 672f5f43
use EightshiftFormsVendor\EightshiftLibs\Helpers\Helpers;
use WP_REST_Request;

/**
 * Class CacheDeleteRoute
 */
class CacheDeleteRoute extends AbstractBaseRoute
{
	/**
	 * Instance variable of ValidatorInterface data.
	 *
	 * @var ValidatorInterface
	 */
	protected $validator;

	/**
	 * Create a new instance that injects classes
	 *
	 * @param ValidatorInterface $validator Inject validation methods.
	 */
	public function __construct(ValidatorInterface $validator)
	{
		$this->validator = $validator;
	}

	/**
	 * Route slug.
	 */
	public const ROUTE_SLUG = 'cache-delete';

	/**
	 * Get the base url of the route
	 *
	 * @return string The base URL for route you are adding.
	 */
	protected function getRouteName(): string
	{
		return self::ROUTE_SLUG;
	}

	/**
	 * Method that returns rest response
	 *
	 * @param WP_REST_Request $request Data got from endpoint url.
	 *
	 * @return WP_REST_Response|mixed If response generated an error, WP_Error, if response
	 *                                is already an instance, WP_HTTP_Response, otherwise
	 *                                returns a new WP_REST_Response instance.
	 */
	public function routeCallback(WP_REST_Request $request)
	{
<<<<<<< HEAD
		$permission = $this->checkUserPermission(Config::CAP_SETTINGS);
=======
		$permission = $this->checkUserPermission(UtilsConfig::CAP_SETTINGS);
>>>>>>> 672f5f43
		if ($permission) {
			return \rest_ensure_response($permission);
		}

		$debug = [
			'request' => $request,
		];

		$params = $this->prepareSimpleApiParams($request);

		$type = $params['type'] ?? '';
		if (!$type) {
			return \rest_ensure_response(
				ApiHelpers::getApiErrorPublicOutput(
					\esc_html__('Type key was not provided.', 'eightshift-forms'),
					[],
					$debug
				)
			);
		}

		$data = \apply_filters(Config::FILTER_SETTINGS_DATA, []);

		switch ($type) {
			case 'allOperational':
				$allItems = Helpers::flattenArray(\array_map(
					static function ($item) {
						if (isset($item['cache'])) {
							return $item['cache'];
						}
					},
					$data
				));

				if ($allItems) {
					foreach ($allItems as $item) {
						\delete_transient($item);
					}
				}

				$outputTitle = \esc_html__('All operational', 'eightshift-forms');
				break;
			case 'allInternal':
				$outputTitle = \esc_html__('All internal', 'eightshift-forms');
<<<<<<< HEAD
				Helpers::deleteAllCache();
=======
				Helpers::clearAllCache();
>>>>>>> 672f5f43
				break;
			default:
				$cacheTypes = $data[$type]['cache'] ?? [];
				if (!$cacheTypes) {
					return \rest_ensure_response(
						ApiHelpers::getApiErrorPublicOutput(
							\esc_html__('Provided cache type doesn\'t exist.', 'eightshift-forms'),
							[],
							$debug
						)
					);
				}

				foreach ($cacheTypes as $item) {
					\delete_transient($item);
				}

				$outputTitle = \ucfirst($type);
				break;
		}

		// Clear WP-Rocket cache if cache is cleared.
		if (\function_exists('rocket_clean_domain') && \apply_filters(SettingsRocketCache::FILTER_SETTINGS_IS_VALID_NAME, false)) {
			\rocket_clean_domain();
		}

		// Finish.
		return \rest_ensure_response(
			ApiHelpers::getApiSuccessPublicOutput(
				// translators: %s will be replaced with the form type.
				\sprintf(\esc_html__('%s cache deleted successfully!', 'eightshift-forms'), $outputTitle),
				[],
				$debug
			)
		);
	}
}<|MERGE_RESOLUTION|>--- conflicted
+++ resolved
@@ -13,13 +13,8 @@
 use EightshiftForms\Misc\SettingsRocketCache;
 use EightshiftForms\Helpers\ApiHelpers;
 use EightshiftForms\Validation\ValidatorInterface;
-<<<<<<< HEAD
 use EightshiftForms\Config\Config;
 use EightshiftForms\Rest\Routes\AbstractBaseRoute;
-=======
-use EightshiftFormsVendor\EightshiftFormsUtils\Config\UtilsConfig;
-use EightshiftFormsVendor\EightshiftFormsUtils\Rest\Routes\AbstractUtilsBaseRoute;
->>>>>>> 672f5f43
 use EightshiftFormsVendor\EightshiftLibs\Helpers\Helpers;
 use WP_REST_Request;
 
@@ -71,11 +66,7 @@
 	 */
 	public function routeCallback(WP_REST_Request $request)
 	{
-<<<<<<< HEAD
 		$permission = $this->checkUserPermission(Config::CAP_SETTINGS);
-=======
-		$permission = $this->checkUserPermission(UtilsConfig::CAP_SETTINGS);
->>>>>>> 672f5f43
 		if ($permission) {
 			return \rest_ensure_response($permission);
 		}
@@ -120,11 +111,7 @@
 				break;
 			case 'allInternal':
 				$outputTitle = \esc_html__('All internal', 'eightshift-forms');
-<<<<<<< HEAD
-				Helpers::deleteAllCache();
-=======
 				Helpers::clearAllCache();
->>>>>>> 672f5f43
 				break;
 			default:
 				$cacheTypes = $data[$type]['cache'] ?? [];
