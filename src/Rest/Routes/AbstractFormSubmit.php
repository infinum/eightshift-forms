--- conflicted
+++ resolved
@@ -82,33 +82,14 @@
 				}
 			}
 
-<<<<<<< HEAD
 			if (!$this->isFileUploadRoute()) {
 				// Extract hidden params from localStorage set on the frontend.
 				$formDataReference['params'] = $this->extractStorageParams($formDataReference['params']);
-
-				// Attach som special keys for specific types.
-				switch ($formDataReference['type']) {
-					// Attach sender email to output for mailer.
-					case SettingsMailer::SETTINGS_TYPE_KEY:
-						$formDataReference['senderEmail'] = $this->getFormSenderEmailField($formDataReference['params']);
-						break;
-
-					// Attach custom action and external action to custom mailer.
-					case SettingsMailer::SETTINGS_TYPE_CUSTOM_KEY:
-						$formDataReference['action'] = $this->getFormCustomAction($formDataReference['params']);
-						$formDataReference['actionExternal'] = $this->getFormCustomActionExternal($formDataReference['params']);
-						break;
-				}
-=======
-			// Extract hidden params from localStorage set on the frontend.
-			$formDataRefrerence['params'] = $this->extractStorageParams($formDataRefrerence['params']);
 
 			// Attach some special keys for specific types.
 			if ($formType === SettingsMailer::SETTINGS_TYPE_CUSTOM_KEY) {
 				$formDataRefrerence['action'] = $this->getFormCustomAction($formDataRefrerence['params']);
 				$formDataRefrerence['actionExternal'] = $this->getFormCustomActionExternal($formDataRefrerence['params']);
->>>>>>> 49b45873
 			}
 
 			// Upload files to temp folder.
