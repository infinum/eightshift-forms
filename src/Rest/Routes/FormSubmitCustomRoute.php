<?php

/**
 * The class register route for public form submiting endpoint - custom
 *
 * @package EightshiftForms\Rest\Routes
 */

declare(strict_types=1);

namespace EightshiftForms\Rest\Routes;

use EightshiftForms\Validation\ValidatorInterface;
use EightshiftForms\Labels\LabelsInterface;
use EightshiftForms\Rest\ApiHelper;
use EightshiftFormsVendor\EightshiftLibs\Helpers\Components;

/**
 * Class FormSubmitCustomRoute
 */
class FormSubmitCustomRoute extends AbstractFormSubmit
{
	/**
	 * Use api helper trait.
	 */
	use ApiHelper;

	/**
	 * Instance variable of ValidatorInterface data.
	 *
	 * @var ValidatorInterface
	 */
	protected $validator;

	/**
	 * Instance variable of LabelsInterface data.
	 *
	 * @var LabelsInterface
	 */
	protected $labels;

	/**
	 * Create a new instance that injects classes
	 *
	 * @param ValidatorInterface $validator Inject ValidatorInterface which holds validation methods.
	 * @param LabelsInterface $labels Inject LabelsInterface which holds labels data.
	 */
	public function __construct(
		ValidatorInterface $validator,
		LabelsInterface $labels
	) {
		$this->validator = $validator;
		$this->labels = $labels;
	}

	/**
	 * Get the base url of the route
	 *
	 * @return string The base URL for route you are adding.
	 */
	protected function getRouteName(): string
	{
		return '/form-submit-custom';
	}

	/**
	 * Implement submit action.
	 *
	 * @param string $formId Form ID.
	 * @param array<string, mixed> $params Params array.
	 * @param array<string, array<int, array<string, mixed>>> $files Files array.
	 *
	 * @return mixed
	 */
	public function submitAction(string $formId, array $params = [], $files = [])
	{
		$body = [];

<<<<<<< HEAD
		$formAction = $params[self::CUSTOM_FORM_PARAMS['action']]['value'];
=======
		$formAction = $params[self::CUSTOM_FORM_PARAM_ACTION]['value'];
		$formActionExternal = $params[self::CUSTOM_FORM_PARAM_ACTION_EXTERNAL]['value'];
>>>>>>> ae3568d7

		// If form action is not set or empty.
		if (!$formAction) {
			return \rest_ensure_response([
				'status' => 'error',
				'code' => 400,
				'message' => $this->labels->getLabel('customNoAction', $formId),
			]);
		}

		if ($formActionExternal) {
			return \rest_ensure_response([
				'status' => 'redirect',
				'code' => 301,
				'message' => $this->labels->getLabel('customSuccessRedirect', $formId),
			]);
		}

		// Remove unnecessary internal params before continue.
		$customFields = \array_flip(Components::flattenArray(AbstractBaseRoute::CUSTOM_FORM_PARAMS));

		// Format body parameters to a key/value array.
		foreach ($params as $key => $param) {
			$name = $param['name'] ?? '';
			$value = $param['value'] ?? '';

			if (!$name || !$value) {
				continue;
			}

			if (isset($customFields[$key])) {
				continue;
			}

			$body[$name] = $value;
		}

		// Create a custom form action request.
		$customResponse = \wp_remote_post(
			$formAction,
			[
				'headers' => [
					'Content-Type' => 'application/x-www-form-urlencoded',
				],
				'body' => \http_build_query($body),
			]
		);

		$customResponseCode = \wp_remote_retrieve_response_code($customResponse);

		// If custom action request fails we'll return the generic error message.
		if ($customResponseCode > 399) {
			return \rest_ensure_response([
				'status' => 'error',
				'code' => $customResponseCode,
				'message' => $this->labels->getLabel('customError', $formId),
			]);
		}

		// If form action is valid we'll return the generic success message.
		return \rest_ensure_response([
			'status' => 'success',
			'code' => 200,
			'message' => $this->labels->getLabel('customSuccess', $formId),
		]);
	}
}<|MERGE_RESOLUTION|>--- conflicted
+++ resolved
@@ -76,12 +76,8 @@
 	{
 		$body = [];
 
-<<<<<<< HEAD
 		$formAction = $params[self::CUSTOM_FORM_PARAMS['action']]['value'];
-=======
-		$formAction = $params[self::CUSTOM_FORM_PARAM_ACTION]['value'];
-		$formActionExternal = $params[self::CUSTOM_FORM_PARAM_ACTION_EXTERNAL]['value'];
->>>>>>> ae3568d7
+		$formActionExternal = $params[self::CUSTOM_FORM_PARAMS['actionExternal']]['value'];
 
 		// If form action is not set or empty.
 		if (!$formAction) {
