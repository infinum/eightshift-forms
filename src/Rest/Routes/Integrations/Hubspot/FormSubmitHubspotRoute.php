--- conflicted
+++ resolved
@@ -226,9 +226,6 @@
 		}
 
 		// Send email if it is configured in the backend.
-<<<<<<< HEAD
-		$this->formSubmitMailer->sendEmails($formDataReference);
-=======
 		if ($response['status'] === AbstractBaseRoute::STATUS_SUCCESS) {
 			$this->formSubmitMailer->sendEmails($formDataRefrerence);
 		}
@@ -246,12 +243,6 @@
 				)
 			);
 		}
-
-		// Always delete the files from the disk.
-		if ($files) {
-			$this->deleteFiles($files);
-		}
->>>>>>> ccc582ca
 
 		// Finish.
 		return \rest_ensure_response(
