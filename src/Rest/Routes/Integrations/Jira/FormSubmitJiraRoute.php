--- conflicted
+++ resolved
@@ -177,9 +177,6 @@
 		$formDataReference['emailResponseTags'] = $this->getEmailResponseTags($response);
 
 		// Send email if it is configured in the backend.
-<<<<<<< HEAD
-		$this->formSubmitMailer->sendEmails($formDataReference);
-=======
 		if ($response['status'] === AbstractBaseRoute::STATUS_SUCCESS) {
 			$this->formSubmitMailer->sendEmails($formDataRefrerence);
 		}
@@ -197,7 +194,6 @@
 				)
 			);
 		}
->>>>>>> ccc582ca
 
 		// Finish.
 		return \rest_ensure_response(
