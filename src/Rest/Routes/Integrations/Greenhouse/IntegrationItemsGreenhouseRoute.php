--- conflicted
+++ resolved
@@ -75,11 +75,7 @@
 	 */
 	public function routeCallback(WP_REST_Request $request)
 	{
-<<<<<<< HEAD
 		$permission = $this->checkUserPermission(Config::CAP_SETTINGS);
-=======
-		$permission = $this->checkUserPermission(UtilsConfig::CAP_SETTINGS);
->>>>>>> 672f5f43
 		if ($permission) {
 			return \rest_ensure_response($permission);
 		}
