--- conflicted
+++ resolved
@@ -194,6 +194,10 @@
       $localization = $this->add_mailchimp_admin_constants( $localization );
     }
 
+    if ( has_filter( Filters::MAILERLITE ) ) {
+      $localization = $this->add_mailerlite_constants_admin( $localization );
+    }
+
     return $localization;
   }
 
@@ -288,6 +292,19 @@
   private function add_mailerlite_constants( array $localization ): array {
     $localization[ self::LOCALIZATION_KEY ]['mailerlite'] = [
       'restUri' => $this->mailerlite_route->get_route_uri(),
+    ];
+
+    return $localization;
+  }
+
+  /**
+   * Localize all constants required for Mailerlite integration.
+   *
+   * @param  array $localization Existing localizations.
+   * @return array
+   */
+  private function add_mailerlite_constants_admin( array $localization ): array {
+    $localization[ self::LOCALIZATION_ADMIN_KEY ]['mailerlite'] = [
       'groups' => $this->fetch_mailerlite_groups(),
     ];
 
@@ -320,7 +337,6 @@
   }
 
   /**
-<<<<<<< HEAD
    * Reads the list of groups from Mailerlite. Used in form options to
    * select which group does this form post to.
    *
@@ -347,9 +363,7 @@
 
   /**
    * Localize all constants required for Dynamics CRM integration.
-=======
    * Adds prefill options to multi option blocks (select, radio, etc).
->>>>>>> ce6035fe
    *
    * @return array
    */
