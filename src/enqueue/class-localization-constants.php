<?php
/**
 * Enqueue class used to define all script and style enqueue for Gutenberg blocks.
 *
 * @package Eightshift_Libs\Enqueue
 */

declare( strict_types=1 );

namespace Eightshift_Forms\Enqueue;

use Eightshift_Libs\Manifest\Manifest_Data;
use Eightshift_Forms\Rest\Base_Route;
use Eightshift_Forms\Core\Filters;

/**
 * Handles setting constants we need to add to both editor and frontend.
 */
class Localization_Constants {

  const LOCALIZATION_KEY = 'eightshiftForms';

  /**
   * Create a new admin instance.
   *
   * @param Manifest_Data $manifest           Inject manifest which holds data about assets from manifest.json.
   * @param Base_Route    $dynamics_crm_route Dynamics CRM route object which holds values we need to localize.
   */
  public function __construct( Manifest_Data $manifest, Base_Route $dynamics_crm_route, Base_Route $send_email_route ) {
    $this->manifest           = $manifest;
    $this->dynamics_crm_route = $dynamics_crm_route;
    $this->send_email_route   = $send_email_route;
  }

  /**
   * Define all variables we need in both editor and frontend.
   *
   * @return array
   */
  public function get_localizations(): array {
    $localization = [
      self::LOCALIZATION_KEY => [
        'siteUrl'           => get_site_url(),
        'isDynamicsCrmUsed' => has_filter( Filters::DYNAMICS_CRM ),
        'hasThemes'         => has_filter( Filters::GENERAL ),
        'content' => [
          'formLoading' => esc_html__( 'Form is submitting, please wait.', 'eightshift-forms' ),
          'formSuccess' => esc_html__( 'Form successfully submitted.', 'eightshift-forms' )
        ],
<<<<<<< HEAD
        'sendEmail' => [
          'restUri' => $this->send_email_route->get_route_uri(),
        ],
      ]
=======
        'internalServerError' => esc_html__( 'Internal server error', 'eightshift-forms' ),
      ],
>>>>>>> a7fa4269
    ];

    if ( has_filter( Filters::GENERAL ) ) {
      $localization = $this->add_general_constants($localization);
    }

    if ( has_filter( Filters::DYNAMICS_CRM ) ) {
      $localization = $this->add_dynamics_crm_constants($localization);
    }

    return $localization;
  }

  /**
   * Localize all constants required for Dynamics CRM integration.
   *
   * @return void
   */
  protected function add_general_constants(array $localization) {
    $localization[ self::LOCALIZATION_KEY ]['themes'] = apply_filters( Filters::GENERAL, 'themes' );
    return $localization;
  }

  /**
   * Localize all constants required for Dynamics CRM integration.
   *
   * @return void
   */
  protected function add_dynamics_crm_constants(array $localization) {
    $entities = apply_filters( Filters::DYNAMICS_CRM, 'available_entities' );
    if ( empty( $entities ) ) {
      $available_entities = [
        sprintf( esc_html__( 'No options found, please set available options in %s filter as available_entities', 'eightshift-forms' ), Filters::DYNAMICS_CRM ),
      ];
    } else {
      $available_entities = $entities;
    }

    $localization[ self::LOCALIZATION_KEY ]['dynamicsCrm'] = [
      'restUri' => $this->dynamics_crm_route->get_route_uri(),
      'availableEntities' => $available_entities,
    ];

    return $localization;
  }
}<|MERGE_RESOLUTION|>--- conflicted
+++ resolved
@@ -47,15 +47,11 @@
           'formLoading' => esc_html__( 'Form is submitting, please wait.', 'eightshift-forms' ),
           'formSuccess' => esc_html__( 'Form successfully submitted.', 'eightshift-forms' )
         ],
-<<<<<<< HEAD
         'sendEmail' => [
           'restUri' => $this->send_email_route->get_route_uri(),
         ],
-      ]
-=======
         'internalServerError' => esc_html__( 'Internal server error', 'eightshift-forms' ),
       ],
->>>>>>> a7fa4269
     ];
 
     if ( has_filter( Filters::GENERAL ) ) {
