--- conflicted
+++ resolved
@@ -178,11 +178,7 @@
 								'checkboxValue' => self::SETTINGS_DEBUG_DEVELOPER_MODE_KEY,
 								'checkboxAsToggle' => true,
 								'checkboxHelp' => \__('
-<<<<<<< HEAD
-									Outputs multiple developers options in forms. Here is the list of all the outputs:<br/><br/>
-=======
 									Outputs multiple developers options in forms. Available outputs:<br/><br/>
->>>>>>> c1d67da5
 									<ul>
 										<li>Every listing will have ID prepended to the label.</li>
 									</ul>', 'eightshift-forms'),
