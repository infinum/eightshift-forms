/* global esFormsLocalization */

import React from 'react';
import { __ } from '@wordpress/i18n';
import { select, dispatch } from "@wordpress/data";
import apiFetch from '@wordpress/api-fetch';
import { Tooltip } from '@wordpress/components';
import { createBlock, createBlocksFromInnerBlocksTemplate } from '@wordpress/blocks';
import { AnimatedContentVisibility, camelize, classnames, IconLabel, icons, STORE_NAME, Notification } from '@eightshift/frontend-libs/scripts';
import { ROUTES, getRestUrl, getRestUrlByType } from '../form/assets/state';

/**
 * check if block options is disabled by integration or other component.
 *
 * @param {string} key Key to check.
 * @param {array} options Options array to check.
 *
 * @returns {boolean}
 */
export const isDeveloperMode = () => {
	return Boolean(esFormsLocalization?.isDeveloperMode);
};

/**
 * check if block options is disabled by integration or other component.
 *
 * @param {string} key Key to check.
 * @param {array} options Options array to check.
 *
 * @returns {boolean}
 */
export const isOptionDisabled = (key, options) => {
	return options.includes(key);
};

/**
 * Update/create new integration blocks by getting the update from rest api.
 *
 * @param {int} clientId Client ID from block editor.
 * @param {string} postId Post ID to get data from.
 * @param {string} type Integration type.
 * @param {string} itemId Integration internal ID.
 * @param {string} innerId Integration internal alternative ID.
 *
 * @returns {void}
 */
export const updateIntegrationBlocks = (clientId, postId, type, itemId, innerId = '') => {
	apiFetch({
		path: `${getRestUrlByType(ROUTES.PREFIX_INTEGRATION_EDITOR, ROUTES.INTEGRATIONS_EDITOR_CREATE, true)}?id=${postId}&type=${type}&itemId=${itemId}&innerId=${innerId}`,
	}).then((response) => {
		resetInnerBlocks(clientId);

		if (response.code === 200) {
			const builtBlocks = createBlocksFromInnerBlocksTemplate(response?.data?.data?.output);

			updateInnerBlocks(clientId, builtBlocks);

			dispatch('core/editor').savePost();
		}
	});
};

/**
 * Sync integration blocks by getting the update from rest api.
 *
 * @param {int} clientId Client ID from block editor.
 * @param {string} postId Post ID to get data from.
 *
 * @returns {void}
 */
export const syncIntegrationBlocks = (clientId, postId) => {
<<<<<<< HEAD
	return apiFetch({
		path: `${getRestUrlByType(ROUTES.PREFIX_INTEGRATION_EDITOR, ROUTES.INTEGRATIONS_EDITOR_SYNC, true)}?id=${postId}`,
	}).then((response) => {
		resetInnerBlocks(clientId);
=======
	return apiFetch({ path: `${esFormsLocalization.restPrefixProject}${esFormsLocalization.restRoutes.integrationsEditorSync}/?id=${postId}` }).then((response) => {
		if (isDeveloperMode()) {
			console.log(response);
		}
>>>>>>> ccc582ca

		if (response.code === 200) {
			resetInnerBlocks(clientId);
			updateInnerBlocks(clientId, createBlocksFromInnerBlocksTemplate(response?.data?.data?.output));
		}

		return {
			message: response?.message,
			debugType: response?.data?.debugType,
			status: response?.status,
			update: response?.data?.data?.update,
			removed: response?.data?.data?.removed,
			added: response?.data?.data?.added,
			replaced: response?.data?.data?.replaced,
			changed: response?.data?.data?.changed,
		};
	});
};

/**
 * Clear transient cache.
 *
 * @param {string} type Cache integration type name.
 *
 * @returns {string}
 */
export const clearTransientCache = (type) => {
	return apiFetch({
		path: getRestUrl(ROUTES.CACHE_CLEAR, true),
		method: 'POST',
		data: { type },
	}).then((response) => {
		return response.message;
	});
};

/**
 * Get settings page url.
 *
 * @param {string} postId Post ID to get data from.
 *
 * @returns {string}
 */
export const getSettingsPageUrl = (postId) => {
	const wpAdminUrl = esFormsLocalization.wpAdminUrl;

	const {
		settingsPageUrl,
	} = select(STORE_NAME).getSettings();

	return `${wpAdminUrl}${settingsPageUrl}&formId=${postId}`;
};

/**
 * Create new inner blocks from provided template.
 *
 * @param {int} clientId Client ID from block editor.
 * @param {string} name Block name tamplete is set to.
 * @param {array} templates Templates of blocks to build.
 *
 * @returns {void}
 */
export const createBlockFromTemplate = (clientId, name, templates) => {
	const {
		blockName,
		attributes = {},
		innerBlocks = [],
	} = templates.filter((form) => form.slug === name)[0];

	// Build all inner blocks.
	const inner = innerBlocks.map((item) => createBlock(item[0], item[1] ?? {}, item[2] ?? []));

	// Build top level block.
	const block = createBlock(blockName, attributes, inner);

	// Insert built block in DOM.
	dispatch('core/block-editor').insertBlock(block, 0, clientId);
};

/**
 * Update inner blocks state by id.
 *
 * @param {int} clientId Client ID from block editor.
 * @param {array} blocks Blocks to append.
 *
 * @returns {void}
 */
export const updateInnerBlocks = (clientId, blocks) => {
	dispatch('core/block-editor').replaceInnerBlocks(clientId, blocks);
};

/**
 * Reset current inner blocks by id.
 *
 * @param {int} clientId Client ID from block editor
 *
 * @returns {void}
 */
export const resetInnerBlocks = (clientId) => {
	updateInnerBlocks(clientId, []);
};

/**
 * Get forms fields blocks by checking the current block editor state.
 *
 * @returns {object}
 */
export const getFormFields = () => {
	const blocks = select('core/block-editor').getBlocks();

	const fields = blocks?.[0]?.innerBlocks?.[0]?.innerBlocks ?? [];

	if (!fields) {
		return [];
	}

	return [
		{
			value: '',
			label: '',
		},
		...fields.map((item) => {
			const {
				attributes,
				attributes: {
					blockName,
				}
			} = item;

			const value = attributes[camelize(`${blockName}-${blockName}-name`)];
			let label = attributes[camelize(`${blockName}-${blockName}-field-label`)];

			if (value === 'submit') {
				return null;
			}

			if (label === 'Label') {
				label = value;
			}

			return {
				'label': label,
				'value': value,
			};
		}).filter((elm) => elm),
	];
};

/**
 * Filter attributes by array of keys. Used to provide alternative attributes to server side render component to prevent unecesery rerender.
 *
 * @param {object} attributes Attributes data source.
 * @param {array} filterAttributes Array of attributes to filter.
 * @param {object} appendItems Append additional attributes.
 *
 * @returns {object}
 */
export const getFilteredAttributes = (attributes, filterAttributes, appendItems = {}) => {
	const output = {};

	for (const [key, value] of Object.entries(attributes)) {
		if (filterAttributes.includes(key)) {
			output[key] = value;
		}
	}

	return {
		...output,
		...appendItems,
	};
};

/**
 * Get active integration block name by checking the paren item.
 *
 * @param {string} clientId Client Id to check.
 *
 * @returns {string}
 */
export const getActiveIntegrationBlockName = (clientId) => {
	return select('core/block-editor').getBlocksByClientId(clientId)?.[0]?.innerBlocks?.[0]?.attributes?.blockName;
};

/**
 * Get additional block name content from filter.
 *
 * @param {string} blockName Block name.
 *
 * @returns {string}
 */
export const getAdditionalContentFilterContent = (blockName) => {
	if (esFormsLocalization?.additionalContent?.[blockName]) {
		return esFormsLocalization?.additionalContent[blockName];
	}

	return '';
};

/**
 * Output select options from array.
 *
 * @param {object} options
 * @param {*} useEmpty
 * @returns
 */
export const getConstantsOptions = (options, useEmpty = false) => {
	const empty = {
		value: '',
		label: '',
	};

	const items = [];
	if (options) {
		for (const [key, value] of Object.entries(options)) {
			items.push({
				'value': key,
				'label': value
			});
		}
	}

	return useEmpty ? [empty, ...items] : items;
};

/**
 * Output select options from array.
 *
 * @param {object} options
 * @param {bool} useEmpty
 * @returns
 */
export const getSettingsJsonOptions = (options, useEmpty = false) => {
	const empty = {
		value: '',
		label: '',
	};

	const items = [];
	if (options) {
		options.map((item) => {
			items.push({
				'value': item[0],
				'label': item[1],
			});
		});
	}

	return useEmpty ? [empty, ...items] : items;
};

/**
 * Outputs notification if name is missing.
 *
 * @param {string} value Field name value.
 * @param {string} className Additional class name to add.
 *
 * @returns Component
 */
export const MissingName = ({ value, asPlaceholder, className }) => {
	if (value || asPlaceholder) {
		return null;
	}

	return (
		<div className={`es-position-absolute es-right-0 es-top-0 es-nested-color-pure-white es-bg-red-500 es-nested-w-6 es-nested-h-6 es-w-10 es-h-10 es-rounded-full es-has-enhanced-contrast-icon es-display-flex es-items-center es-content-center ${className}`}>
		<Tooltip text={__('Name not set!', 'eightshift-forms')}>
			{React.cloneElement(icons.warning, {className: 'es-mb-0.5'})}
		</Tooltip>
	</div>
	);
};

/**
 * "Name" option label with optional "Required" notification.
 *
 * @param {string} value Field value.
 * @param {string} label Field label.
 *
 * @returns Component
 */
export const NameFieldLabel = ({ value, label }) => {
	return (
		<div className='es-h-between es-w-full'>
			<IconLabel icon={icons.idCard} label={label ? label : __('Name', 'eightshift-forms')} additionalClasses={classnames(!value && 'es-nested-color-red-500!')} standalone />

			<AnimatedContentVisibility showIf={!value}>
				<Tooltip text={__('The form may not work correctly.', 'eightshift-forms')}>
					<span className='es-color-pure-white es-bg-red-500 es-px-1.5 es-py-1 es-rounded-1 es-text-3 es-font-weight-500'>{__('Required', 'eightshift-forms')}</span>
				</Tooltip>
			</AnimatedContentVisibility>
		</div>
	);
};

/**
 * Show warning if name value is changed.
 *
 * @param {bool} isChanged Is name changed.
 * @param {string} type Is this value.
 *
 * @returns Component
 */
export const NameChangeWarning = ({ isChanged = false, type = 'default' }) => {
	let text = '';

	if (!isChanged) {
		return null
	}

	switch (type) {
		case 'value':
			text = __('After changing the field value, ensure that you review all conditional tags and form multi-flow configurations to avoid any errors.', 'eightshift-forms');
			break;
		case 'step':
			text = __('After changing the step name, ensure that you review forms multi-flow configurations to avoid any errors.', 'eightshift-forms');
			break;
		default:
			text = __('After changing the field name, ensure that you review all conditional tags and form multi-flow configurations to avoid any errors.', 'eightshift-forms');
			break;
	}

	return (
		<Notification
			text={text}
			type={'warning'}
		/>
	);
};<|MERGE_RESOLUTION|>--- conflicted
+++ resolved
@@ -69,17 +69,12 @@
  * @returns {void}
  */
 export const syncIntegrationBlocks = (clientId, postId) => {
-<<<<<<< HEAD
 	return apiFetch({
 		path: `${getRestUrlByType(ROUTES.PREFIX_INTEGRATION_EDITOR, ROUTES.INTEGRATIONS_EDITOR_SYNC, true)}?id=${postId}`,
 	}).then((response) => {
-		resetInnerBlocks(clientId);
-=======
-	return apiFetch({ path: `${esFormsLocalization.restPrefixProject}${esFormsLocalization.restRoutes.integrationsEditorSync}/?id=${postId}` }).then((response) => {
 		if (isDeveloperMode()) {
 			console.log(response);
 		}
->>>>>>> ccc582ca
 
 		if (response.code === 200) {
 			resetInnerBlocks(clientId);
