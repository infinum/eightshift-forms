--- conflicted
+++ resolved
@@ -21,19 +21,12 @@
 
 	if (elements.length) {
 		import('./../assets/form').then(({ Form }) => {
-<<<<<<< HEAD
-			const form = new Form(new Utils({
-				formSubmitRestApiUrl: esFormsLocalization.formSettingsSubmitRestApiUrl,
-				formIsAdmin: true,
-			}));
-=======
 			const form = new Form({
 				utils: new Utils({
 					formSubmitRestApiUrl: esFormsLocalization.formSettingsSubmitRestApiUrl,
 					formIsAdmin: true,
 				}),
 			});
->>>>>>> 0f7ac406
 
 			form.init();
 		});
@@ -45,11 +38,7 @@
 	if (elementsCache.length) {
 		import('./cache').then(({ Cache }) => {
 			const cache = new Cache({
-<<<<<<< HEAD
-				...new Utils(),
-=======
 				utils: new Utils(),
->>>>>>> 0f7ac406
 				selector: selectorCache,
 				clearCacheRestUrl: esFormsLocalization.clearCacheRestUrl,
 			});
@@ -64,11 +53,7 @@
 	if (elementsMigration.length) {
 		import('./migration').then(({ Migration }) => {
 			const migration = new Migration({
-<<<<<<< HEAD
-				...new Utils(),
-=======
 				utils: new Utils(),
->>>>>>> 0f7ac406
 				selector: selectorMigration,
 				migrationRestUrl: esFormsLocalization.migrationRestUrl,
 			});
@@ -83,11 +68,7 @@
 	if (elementsTransfer.length) {
 		import('./transfer').then(({ Transfer }) => {
 			const transfer = new Transfer({
-<<<<<<< HEAD
-				...new Utils(),
-=======
 				utils: new Utils(),
->>>>>>> 0f7ac406
 				selector: selectorTransfer,
 				itemSelector: `.${componentTransferJsClass}-item`,
 				uploadSelector: `.${componentTransferJsClass}-upload`,
