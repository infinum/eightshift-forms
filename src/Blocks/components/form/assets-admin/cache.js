--- conflicted
+++ resolved
@@ -3,11 +3,7 @@
 export class Cache {
 	constructor(options) {
 		/** @type Utils */
-<<<<<<< HEAD
-		this.utils = options ?? new Utils();
-=======
 		this.utils = options.utils ?? new Utils();
->>>>>>> 0f7ac406
 
 		this.selector = options.selector;
 
