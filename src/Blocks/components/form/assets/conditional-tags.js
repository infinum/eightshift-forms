--- conflicted
+++ resolved
@@ -1,11 +1,4 @@
 import {
-<<<<<<< HEAD
-	CONDITIONAL_TAGS_ACTIONS,
-	CONDITIONAL_TAGS_LOGIC,
-} from '../../conditional-tags/assets/utils';
-import {
-=======
->>>>>>> dc5c9782
 	prefix,
 	setStateWindow,
 	StateEnum,
