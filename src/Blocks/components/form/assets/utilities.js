/* global esFormsLocalization */

import manifest from './../manifest.json';

<<<<<<< HEAD
if (typeof esFormsLocalization === 'undefined') {
	throw 'Your project is missing global variable esFormsLocalization called from the enqueue script in the forms.';
}

const {
	componentJsClass,
} = manifest;

/**
 * Main Utilities class.
 */
export class Utils {
	constructor(options = {}) {
		// Prefix.
		this.ePrefix = options.ePrefix ?? 'esForms';

		// Detect if form is used in admin for settings or on the frontend.
		this.formIsAdmin = options.formIsAdmin ?? false;

=======
const {
	componentJsClass,
} = manifest;

/**
 * Main Utilities class.
 */
export class Utils {
	constructor(options = {}) {
		// Prefix.
		this.prefix = options.prefix ?? 'esForms';

		// Detect if form is used in admin for settings or on the frontend.
		this.formIsAdmin = options.formIsAdmin ?? false;

>>>>>>> 0f7ac406
		// Form endpoint to send data.
		this.formSubmitRestApiUrl = options.formSubmitRestApiUrl ?? esFormsLocalization.formSubmitRestApiUrl ?? '';

		// Selectors.
		this.formSelector = options.formSelector ?? `.${componentJsClass}`;

<<<<<<< HEAD
=======
		// Specific selectors.
>>>>>>> 0f7ac406
		this.submitSingleSelector =  `${this.formSelector}-single-submit`;
		this.errorSelector =  `${this.formSelector}-error`;
		this.loaderSelector =  `${this.formSelector}-loader`;
		this.globalMsgSelector =  `${this.formSelector}-global-msg`;
		this.groupSelector =  `${this.formSelector}-group`;
		this.groupInnerSelector =  `${this.formSelector}-group-inner`;
		this.customSelector =  `${this.formSelector}-custom`;
		this.fieldSelector =  `${this.formSelector}-field`;
		this.inputSelector =  `${this.fieldSelector} input`;
		this.textareaSelector =  `${this.fieldSelector} textarea`;
		this.selectSelector =  `${this.fieldSelector} select`;
		this.fileSelector =  `${this.fieldSelector} input[type='file']`;
<<<<<<< HEAD
		this.conditionalTagsSelector =  `${this.fieldSelector} input[id='conditional-tags']`;

		// LocalStorage.
		this.STORAGE_NAME = options.STORAGE_NAME ?? 'es-storage';
		this.storageName = this.STORAGE_NAME;
=======
>>>>>>> 0f7ac406

		// Custom fields params.
		this.FORM_PARAMS = options.customFormParams ?? esFormsLocalization.customFormParams ?? {};

		// Custom data attributes.
		this.DATA_ATTRIBUTES = options.customFormDataAttributes ?? esFormsLocalization.customFormDataAttributes ?? {};

<<<<<<< HEAD
		// Settings options.
		this.formDisableScrollToFieldOnError = options.formDisableScrollToFieldOnError ?? esFormsLocalization.formDisableScrollToFieldOnError ?? true;
		this.formDisableScrollToGlobalMessageOnSuccess = options.formDisableScrollToGlobalMessageOnSuccess ?? true;
		this.formResetOnSuccess = Boolean(options.formResetOnSuccess ?? esFormsLocalization.formResetOnSuccess ?? false);
		this.redirectionTimeout = options.redirectionTimeout ?? esFormsLocalization.redirectionTimeout ?? 600;
		this.hideGlobalMessageTimeout = options.hideGlobalMessageTimeout ?? esFormsLocalization.hideGlobalMessageTimeout ?? 6000;
		this.hideLoadingStateTimeout = options.hideLoadingStateTimeout ?? esFormsLocalization.hideLoadingStateTimeout ?? 600;
		this.fileCustomRemoveLabel = options.fileCustomRemoveLabel ?? esFormsLocalization.fileCustomRemoveLabel ?? '';
		this.formServerErrorMsg = options.formServerErrorMsg ?? esFormsLocalization.formServerErrorMsg ?? '';
		this.captcha = options.captcha ?? esFormsLocalization.captcha ?? '';
		this.storageConfig = options.storageConfig ?? esFormsLocalization.storageConfig ?? '';

		/**
		 * All custom events.
		 */
		this.EVENTS = {
			BEFORE_FORM_SUBMIT: `${this.ePrefix}BeforeFormSubmit`,
			AFTER_FORM_SUBMIT: `${this.ePrefix}AfterFormSubmit`,
			AFTER_FORM_SUBMIT_SUCCESS_REDIRECT: `${this.ePrefix}AfterFormSubmitSuccessRedirect`,
			AFTER_FORM_SUBMIT_SUCCESS: `${this.ePrefix}AfterFormSubmitSuccess`,
			AFTER_FORM_SUBMIT_RESET: `${this.ePrefix}AfterFormSubmitReset`,
			AFTER_FORM_SUBMIT_ERROR: `${this.ePrefix}AfterFormSubmitError`,
			AFTER_FORM_SUBMIT_ERROR_VALIDATION: `${this.ePrefix}AfterFormSubmitErrorValidation`,
			AFTER_FORM_SUBMIT_END: `${this.ePrefix}AfterFormSubmitEnd`,
			AFTER_FORM_EVENTS_CLEAR: `${this.ePrefix}AfterFormEventsClear`,
			BEFORE_GTM_DATA_PUSH: `${this.ePrefix}BeforeGtmDataPush`,
			FORMS_JS_LOADED: `${this.ePrefix}JsLoaded`,
			FORM_JS_LOADED: `${this.ePrefix}JsFormLoaded`,
		};

		/**
		* All form custom state selectors.
		*/
		this.SELECTORS = {
		CLASS_ACTIVE: 'is-active',
		CLASS_FILLED: 'is-filled',
		CLASS_LOADING: 'is-loading',
		CLASS_HIDDEN: 'is-hidden',
		CLASS_HAS_ERROR: 'has-error',
=======
		// Settings options from the backend.
		this.SETTINGS = {
			FORM_DISABLE_SCROLL_TO_FIELD_ON_ERROR: options.formDisableScrollToFieldOnError ?? esFormsLocalization.formDisableScrollToFieldOnError ?? true,
			FORM_DISABLE_SCROLL_TO_GLOBAL_MESSAGE_ON_SUCCESS: options.formDisableScrollToGlobalMessageOnSuccess ?? true,
			FORM_RESET_ON_SUCCESS: Boolean(options.formResetOnSuccess ?? esFormsLocalization.formResetOnSuccess ?? false),
			REDIRECTION_TIMEOUT: options.redirectionTimeout ?? esFormsLocalization.redirectionTimeout ?? 600,
			HIDE_GLOBAL_MESSAGE_TIMEOUT: options.hideGlobalMessageTimeout ?? esFormsLocalization.hideGlobalMessageTimeout ?? 6000,
			HIDE_LOADING_STATE_TIMEOUT: options.hideLoadingStateTimeout ?? esFormsLocalization.hideLoadingStateTimeout ?? 600,
			FILE_CUSTOM_REMOVE_LABEL: options.fileCustomRemoveLabel ?? esFormsLocalization.fileCustomRemoveLabel ?? '',
			FORM_SERVER_ERROR_MSG: options.formServerErrorMsg ?? esFormsLocalization.formServerErrorMsg ?? '',
			CAPTCHA: options.captcha ?? esFormsLocalization.captcha ?? '',
			ENRICHMENT_CONFIG: options.enrichmentConfig ?? esFormsLocalization.enrichmentConfig ?? '[]',
		};

		// All custom events.
		this.EVENTS = {
			BEFORE_FORM_SUBMIT: `${this.prefix}BeforeFormSubmit`,
			AFTER_FORM_SUBMIT: `${this.prefix}AfterFormSubmit`,
			AFTER_FORM_SUBMIT_SUCCESS_REDIRECT: `${this.prefix}AfterFormSubmitSuccessRedirect`,
			AFTER_FORM_SUBMIT_SUCCESS: `${this.prefix}AfterFormSubmitSuccess`,
			AFTER_FORM_SUBMIT_RESET: `${this.prefix}AfterFormSubmitReset`,
			AFTER_FORM_SUBMIT_ERROR: `${this.prefix}AfterFormSubmitError`,
			AFTER_FORM_SUBMIT_ERROR_VALIDATION: `${this.prefix}AfterFormSubmitErrorValidation`,
			AFTER_FORM_SUBMIT_END: `${this.prefix}AfterFormSubmitEnd`,
			AFTER_FORM_EVENTS_CLEAR: `${this.prefix}AfterFormEventsClear`,
			BEFORE_GTM_DATA_PUSH: `${this.prefix}BeforeGtmDataPush`,
			FORMS_JS_LOADED: `${this.prefix}JsLoaded`,
			FORM_JS_LOADED: `${this.prefix}JsFormLoaded`,
		};

		// All form custom state selectors.
		this.SELECTORS = {
			CLASS_ACTIVE: 'is-active',
			CLASS_FILLED: 'is-filled',
			CLASS_LOADING: 'is-loading',
			CLASS_HIDDEN: 'is-hidden',
			CLASS_HAS_ERROR: 'has-error',
>>>>>>> 0f7ac406
		};

		/**
		 * Data constants.
		 *
		 * show - show item it conditions is set, hidden by default.
		 * hide - hide item it conditions is set, visible by default.
		 *
		 * all - activate condition if all conditions in rules array are met.
		 * any - activate condition if at least one condition in rules array is met.
		 *
		 * is  - is                  - if value is exact match.
		 * isn - is not              - if value is not exact match.
		 * gt  - greater than        - if value is greater than.
		 * gte  - greater/equal than - if value is greater/equal than.
		 * lt  - less than           - if value is less than.
		 * lte  - less/equal than    - if value is less/equal than.
		 * c   - contains            - if value contains value.
		 * sw  - starts with         - if value starts with value.
		 * ew  - ends with           - if value starts with value.
		 */
		this.CONDITIONAL_TAGS = {
			IS: 'is',
			ISN: 'isn',
			GT: 'gt',
			GTE: 'gte',
			LT: 'lt',
			LTE: 'lte',
			C: 'c',
			SW: 'sw',
			EW: 'ew',
			SHOW: 'show',
			HIDE: 'hide',
			ALL: 'all',
			ANY: 'any',
		};

		// Internal state.
<<<<<<< HEAD
		this.files = {};
		this.customTextareas = [];
		this.customSelects = [];
		this.customFiles = [];
	}

	// Unset global message.
	unsetGlobalMsg = (element) => {
		const messageContainer = element.querySelector(this.globalMsgSelector);
	
		if (!messageContainer) {
			return;
		}
	
		messageContainer.classList.remove(this.SELECTORS.CLASS_ACTIVE);
		messageContainer.dataset.status = '';
		messageContainer.innerHTML = '';
	};

	// Reset for in general.
	reset = (element) => {
		const items = element.querySelectorAll(this.errorSelector);
		[...items].forEach((item) => {
			item.innerHTML = '';
		});
		// Reset all error classes on fields.
		element.querySelectorAll(`.${this.SELECTORS.CLASS_HAS_ERROR}`).forEach((element) => element.classList.remove(this.SELECTORS.CLASS_HAS_ERROR));

		this.unsetGlobalMsg(element);
	};

	// Determine if field is custom type or normal.
	isCustom = (element) => {
		return element.closest(this.fieldSelector).classList.contains(this.customSelector.substring(1)) && !this.formIsAdmin;
	};

	// Dispatch custom event.
	dispatchFormEvent = (element, name) => {
		const event = new CustomEvent(name, {
			bubbles: true
		});

		element.dispatchEvent(event);
	};

	// Scroll to specific element.
	scrollToElement = (element) => {
		if (element !== null) {
			element.scrollIntoView({block: 'start', behavior: 'smooth'});
		}
	};

	// Show loader.
	showLoader = (element) => {
		const loader = element.querySelector(this.loaderSelector);

		element?.classList?.add(this.SELECTORS.CLASS_LOADING);

		if (!loader) {
			return;
		}

		loader.classList.add(this.SELECTORS.CLASS_ACTIVE);
	};

	// Output all error for fields.
	outputErrors = (element, fields) => {
		// Set error classes and error text on fields which have validation errors.
		for (const [key] of Object.entries(fields)) {
			const item = element.querySelector(`${this.errorSelector}[data-id="${key}"]`);

			item?.closest(this.fieldSelector).classList.add(this.SELECTORS.CLASS_HAS_ERROR);

			if (item !== null) {
				item.innerHTML = fields[key];
			}
		}

		// Scroll to element if the condition is right.
		if (typeof fields !== 'undefined' && this.formDisableScrollToFieldOnError !== '1') {
			const firstItem = Object.keys(fields)[0];

			this.scrollToElement(element.querySelector(`${this.errorSelector}[data-id="${firstItem}"]`).parentElement);
		}
	};

	// Hide loader.
	hideLoader = (element) => {
		const loader = element.querySelector(this.loaderSelector);

		setTimeout(() => {
			element?.classList?.remove(this.SELECTORS.CLASS_LOADING);

			if (!loader) {
				return;
			}

			loader.classList.remove(this.SELECTORS.CLASS_ACTIVE);
		}, parseInt(this.hideLoadingStateTimeout, 10));
	};

	// Set global message.
	setGlobalMsg = (element, msg, status) => {
		if(element.hasAttribute(this.DATA_ATTRIBUTES.successRedirect) && status === 'success') {
			return;
		}

		const messageContainer = element.querySelector(this.globalMsgSelector);

		if (!messageContainer) {
			return;
		}

		messageContainer.classList.add(this.SELECTORS.CLASS_ACTIVE);
		messageContainer.dataset.status = status;
		messageContainer.innerHTML = `<span>${msg}</span>`;

		// Scroll to msg if the condition is right.
		if (status === 'success' && this.formDisableScrollToGlobalMessageOnSuccess !== '1') {
			this.scrollToElement(messageContainer);
		}
	};

	// Hide global message.
	hideGlobalMsg = (element) => {
=======
		this.FILES = {};
		this.CUSTOM_TEXTAREAS = [];
		this.CUSTOM_SELECTS = [];
		this.CUSTOM_FILES = [];

		// Set all public methods.
		this.publicMethods();
	}

	////////////////////////////////////////////////////////////////
	// Public methods
	////////////////////////////////////////////////////////////////

	// Unset global message.
	unsetGlobalMsg(element) {
		const messageContainer = element.querySelector(this.globalMsgSelector);
	
		if (!messageContainer) {
			return;
		}
	
		messageContainer.classList.remove(this.SELECTORS.CLASS_ACTIVE);
		messageContainer.dataset.status = '';
		messageContainer.innerHTML = '';
	}

	// Reset for in general.
	reset(element) {
		const items = element.querySelectorAll(this.errorSelector);

		Array.from(items, item => item.innerHTML = '');

		// Reset all error classes on fields.
		element.querySelectorAll(`.${this.SELECTORS.CLASS_HAS_ERROR}`).forEach((element) => element.classList.remove(this.SELECTORS.CLASS_HAS_ERROR));

		this.unsetGlobalMsg(element);
	}

	// Determine if field is custom type or normal.
	isCustom(element) {
		return element.closest(this.fieldSelector).classList.contains(this.customSelector.substring(1)) && !this.formIsAdmin;
	}

	// Dispatch custom event.
	dispatchFormEvent(element, name) {
		const event = new CustomEvent(name, {
			bubbles: true
		});

		element.dispatchEvent(event);
	}

	// Scroll to specific element.
	scrollToElement(element) {
		if (element !== null) {
			element.scrollIntoView({block: 'start', behavior: 'smooth'});
		}
	}

	// Show loader.
	showLoader(element) {
		const loader = element.querySelector(this.loaderSelector);

		element?.classList?.add(this.SELECTORS.CLASS_LOADING);

		if (!loader) {
			return;
		}

		loader.classList.add(this.SELECTORS.CLASS_ACTIVE);
	}

	// Output all error for fields.
	outputErrors(element, fields) {
		// Set error classes and error text on fields which have validation errors.
		for (const [key] of Object.entries(fields)) {
			const item = element.querySelector(`${this.errorSelector}[data-id="${key}"]`);

			item?.closest(this.fieldSelector).classList.add(this.SELECTORS.CLASS_HAS_ERROR);

			if (item !== null) {
				item.innerHTML = fields[key];
			}
		}

		// Scroll to element if the condition is right.
		if (typeof fields !== 'undefined' && this.SETTINGS.FORM_DISABLE_SCROLL_TO_FIELD_ON_ERROR !== '1') {
			const firstItem = Object.keys(fields)[0];

			this.scrollToElement(element.querySelector(`${this.errorSelector}[data-id="${firstItem}"]`).parentElement);
		}
	}

	// Hide loader.
	hideLoader(element) {
		const loader = element.querySelector(this.loaderSelector);

		setTimeout(() => {
			element?.classList?.remove(this.SELECTORS.CLASS_LOADING);

			if (!loader) {
				return;
			}

			loader.classList.remove(this.SELECTORS.CLASS_ACTIVE);
		}, parseInt(this.SETTINGS.HIDE_LOADING_STATE_TIMEOUT, 10));
	}

	// Set global message.
	setGlobalMsg(element, msg, status) {
		if(element.hasAttribute(this.DATA_ATTRIBUTES.successRedirect) && status === 'success') {
			return;
		}

		const messageContainer = element.querySelector(this.globalMsgSelector);

		if (!messageContainer) {
			return;
		}

		messageContainer.classList.add(this.SELECTORS.CLASS_ACTIVE);
		messageContainer.dataset.status = status;
		messageContainer.innerHTML = `<span>${msg}</span>`;

		// Scroll to msg if the condition is right.
		if (status === 'success' && this.SETTINGS.FORM_DISABLE_SCROLL_TO_GLOBAL_MESSAGE_ON_SUCCESS !== '1') {
			this.scrollToElement(messageContainer);
		}
	}

	// Hide global message.
	hideGlobalMsg(element) {
>>>>>>> 0f7ac406
		const messageContainer = element.querySelector(this.globalMsgSelector);

		if (!messageContainer) {
			return;
		}

		messageContainer.classList.remove(this.SELECTORS.CLASS_ACTIVE);
<<<<<<< HEAD
	};

	// Build GTM data for the data layer.
	getGtmData = (element, eventName) => {
=======
	}

	// Build GTM data for the data layer.
	getGtmData(element, eventName) {
>>>>>>> 0f7ac406
		const items = element.querySelectorAll(`[${this.DATA_ATTRIBUTES.tracking}]`);
		const dataTemp = {};

		if (!items.length) {
			return {};
		}

		[...items].forEach((item) => {
			const tracking = item.getAttribute(this.DATA_ATTRIBUTES.tracking);

			if (tracking) {
				const {type, checked} = item;

				if (typeof dataTemp[tracking] === 'undefined') {
					if (type === 'checkbox') {
						dataTemp[tracking] = [];
					} else {
						dataTemp[tracking] = '';
					}
				}

				if ((type === 'checkbox' || type === 'radio') && !checked) {
					return;
				}

				// Check if you have this data attr and if so use select label.
				if (item.hasAttribute(this.DATA_ATTRIBUTES.trackingSelectLabel)) {
					dataTemp[tracking] = item.selectedOptions[0].label;
					return;
				}

				if (type === 'checkbox') {
					dataTemp[tracking].push(item.value);
					return;
				}

				dataTemp[tracking] = item.value;
			}
		});

		const data = {};

		for (const [key, value] of Object.entries(dataTemp)) {
			if (Array.isArray(value)) {
				switch (value.length) {
					case 0:
						data[key] = false;
						break;
					case 1:
						if (value[0] === 'on') {
							data[key] = true;
						} else {
							data[key] = value;
						}
						break;
					default:
						data[key] = value;
						break;
				}
			} else {
				data[key] = value;
			}
		}

		return Object.assign({}, { event: eventName, ...data });
<<<<<<< HEAD
	};

	// Submit GTM event.
	gtmSubmit = (element) => {
=======
	}

	// Submit GTM event.
	gtmSubmit(element) {
>>>>>>> 0f7ac406
		const eventName = element.getAttribute(this.DATA_ATTRIBUTES.trackingEventName);

		if (eventName) {
			const gtmData = this.getGtmData(element, eventName);

			if (window?.dataLayer && gtmData?.event) {
				this.dispatchFormEvent(element, this.EVENTS.BEFORE_GTM_DATA_PUSH);
				window.dataLayer.push(gtmData);
			}
		}
<<<<<<< HEAD
	};

	// Prefill inputs active/filled on init.
	preFillOnInit = (input, type) => {
=======
	}

	// Prefill inputs active/filled on init.
	preFillOnInit(input, type) {
>>>>>>> 0f7ac406
		switch (type) {
			case 'checkbox':
			case 'radio':
				if (input.checked) {
					input.closest(this.fieldSelector).classList.add(this.SELECTORS.CLASS_FILLED);
				}
				break;
			case 'select-custom': {
				const customSelect = input.config.choices;

				if (customSelect.some((item) => item.selected === true && item.value !== '')) {
					input.passedElement.element.closest(this.fieldSelector).classList.add(this.SELECTORS.CLASS_FILLED);
				}
				break;
			}
			default:
				if (input.value && input.value.length) {
					input.closest(this.fieldSelector).classList.add(this.SELECTORS.CLASS_FILLED);
				}
				break;
		}
<<<<<<< HEAD
	};
=======
	}

	// Reset form values if the condition is right.
	resetForm(element) {
		if (this.SETTINGS.FORM_RESET_ON_SUCCESS) {
			element.reset();

			const formId = element.getAttribute(this.DATA_ATTRIBUTES.formPostId);

			// Unset the choices in the submitted form.
			if (this.CUSTOM_SELECTS[formId]) {
				this.CUSTOM_SELECTS[formId].forEach((item) => {
					item.setChoiceByValue('');
				});
			}

			// Unset the choices in the submitted form.
			if (this.CUSTOM_FILES[formId]) {
				this.CUSTOM_FILES[formId].forEach((item) => {
					item.removeAllFiles();
				});
			}

			const fields = element.querySelectorAll(this.fieldSelector);

			[...fields].forEach((item) => {
				item.classList.remove(this.SELECTORS.CLASS_FILLED);
				item.classList.remove(this.SELECTORS.CLASS_ACTIVE);
				item.classList.remove(this.SELECTORS.CLASS_HAS_ERROR);
			});

			// Remove focus from last input.
			document.activeElement.blur();

			// Dispatch event.
			this.dispatchFormEvent(element, this.EVENTS.AFTER_FORM_SUBMIT_RESET);
		}
	}

	// Redirect to url and update url params from from data.
	redirectToUrl(element, formData) {
		let redirectUrl = element.getAttribute(this.DATA_ATTRIBUTES.successRedirect) ?? '';

		// Replace string templates used for passing data via url.
		for (var [key, val] of formData.entries()) { // eslint-disable-line no-unused-vars
			if (typeof val === 'string') {
				const { value, name } = JSON.parse(val);
				redirectUrl = redirectUrl.replaceAll(`{${name}}`, encodeURIComponent(value));
			}
		}

		// Do the actual redirect after some time.
		setTimeout(() => {
			window.location.href = redirectUrl;
		}, parseInt(this.SETTINGS.REDIRECTION_TIMEOUT, 10));
	}

	// Check if captcha is used.
	isCaptchaUsed() {
		if (this.SETTINGS.CAPTCHA) {
			return true;
		}

		return false;
	}

	////////////////////////////////////////////////////////////////
	// Events callback
	////////////////////////////////////////////////////////////////
>>>>>>> 0f7ac406

	// On Focus event for regular fields.
	onFocusEvent = (event) => {
		event.target.closest(this.fieldSelector).classList.add(this.SELECTORS.CLASS_ACTIVE);
	};

	// On Blur generic method. Check for length of value.
	onBlurEvent = (event) => {
		const element = event.target;
		const field = element.closest(this.fieldSelector);

		let toCheck = element;
		let condition = false;
		let type = element.type;

		if (element.classList.contains('choices')) {
			type = 'choices';
		}

		switch (type) {
			case 'radio':
				condition = element.checked;
				break;
			case 'checkbox':
				condition = field.querySelectorAll('input:checked').length;
				break;
			case 'select':
				toCheck = element.options[element.options.selectedIndex];

				condition = toCheck.value && toCheck.value.length;
				break;
			case 'choices':
				toCheck = element.querySelector('option');

				condition = toCheck.value && toCheck.value.length;
				break;
			default:
				condition = element.value && element.value.length;
				break;
		}

		if (condition) {
			field.classList.remove(this.SELECTORS.CLASS_ACTIVE);
			field.classList.add(this.SELECTORS.CLASS_FILLED);
		} else {
			field.classList.remove(this.SELECTORS.CLASS_ACTIVE, this.SELECTORS.CLASS_FILLED);
		}
	};

<<<<<<< HEAD
	// Set local storage value.
	setLocalStorage = () => {
		// If storage is not set in the backend bailout.
		// Backend provides the ability to limit what tags are allowed to store in local storage.
		if (this.storageConfig === '') {
			return;
		}

		const storageConfig = JSON.parse(this.storageConfig);

		const allowedTags = storageConfig?.allowed;
		const expiration = storageConfig?.expiration ?? '30';

		// Missing data from backend, bailout.
		if (!allowedTags) {
			return;
		}

		// Bailout if nothing is set in the url.
		if (!window.location.search) {
			return;
		}

		// Find url params.
		const searchParams = new URLSearchParams(window.location.search);

		// Get storage from backend this is considered new by the page request.
		const newStorage = {};

		// Loop entries and get new storage values.
		for (const [key, value] of searchParams.entries()) {
			// Bailout if not allowed or empty
			if (!allowedTags.includes(key) || value === '') {
				continue;
			}

			// Add valid tag.
			newStorage[key] = value;
		}

		// Bailout if nothing is set from allowed tags or everything is empty.
		if (Object.keys(newStorage).length === 0) {
			return;
		}

		// Add current timestamp to new storage.
		newStorage.timestamp = Date.now();

		// Store in a new variable for later usage.
		const newStorageFinal = {...newStorage};
		delete newStorageFinal.timestamp;

		// current storage is got from local storage.
		const currentStorage = JSON.parse(this.getLocalStorage());

		// Store in a new variable for later usage.
		const currentStorageFinal = {...currentStorage};
		delete currentStorageFinal.timestamp;

		// If storage exists check if it is expired.
		if (this.getLocalStorage() !== null) {
			// Update expiration date by number of days from the current
			let expirationDate = new Date(currentStorage.timestamp);
			expirationDate.setDate(expirationDate.getDate() + parseInt(expiration, 10));

			// Remove expired storage if it exists.
			if (expirationDate.getTime() < currentStorage.timestamp) {
				localStorage.removeItem(this.STORAGE_NAME);
			}
		}

		// Create new storage if this is the first visit or it was expired.
		if (this.getLocalStorage() === null) {
			localStorage.setItem(
				this.STORAGE_NAME,
				JSON.stringify(newStorage)
			);
			return;
		}

		// Prepare new output.
		const output = {
			...currentStorageFinal,
			...newStorageFinal,
		};

		// If output is empty something was wrong here and just bailout.
		if (Object.keys(output).length === 0) {
			return;
		}

		// If nothing has changed bailout.
		if (JSON.stringify(currentStorageFinal) === JSON.stringify(output)) {
			return;
		}

		// Add timestamp to the new output.
		const finalOutput = {
			...output,
			timestamp: newStorage.timestamp,
		};

		// Update localStorage with the new item.
		localStorage.setItem(this.STORAGE_NAME, JSON.stringify(finalOutput));
	};

	// Get local storage value.
	getLocalStorage = () => {
		return localStorage.getItem(this.STORAGE_NAME);
	};

	// Reset form values if the condition is right.
	resetForm = (element) => {
		if (this.formResetOnSuccess) {
			element.reset();

			const formId = element.getAttribute(this.DATA_ATTRIBUTES.formPostId);

			// Unset the choices in the submitted form.
			if (this.customSelects[formId]) {
				this.customSelects[formId].forEach((item) => {
					item.setChoiceByValue('');
				});
			}

			// Unset the choices in the submitted form.
			if (this.customFiles[formId]) {
				this.customFiles[formId].forEach((item) => {
					item.removeAllFiles();
				});
			}

			const fields = element.querySelectorAll(this.fieldSelector);

			[...fields].forEach((item) => {
				item.classList.remove(this.SELECTORS.CLASS_FILLED);
				item.classList.remove(this.SELECTORS.CLASS_ACTIVE);
				item.classList.remove(this.SELECTORS.CLASS_HAS_ERROR);
			});

			// Remove focus from last input.
			document.activeElement.blur();

			// Dispatch event.
			this.dispatchFormEvent(element, this.EVENTS.AFTER_FORM_SUBMIT_RESET);
		}
	};

	// Redirect to url and update url params from from data.
	redirectToUrl = (element, formData) => {
		let redirectUrl = element.getAttribute(this.DATA_ATTRIBUTES.successRedirect) ?? '';

		// Replace string templates used for passing data via url.
		for (var [key, val] of formData.entries()) { // eslint-disable-line no-unused-vars
			if (typeof val === 'string') {
				const { value, name } = JSON.parse(val);
				redirectUrl = redirectUrl.replaceAll(`{${name}}`, encodeURIComponent(value));
			}
		}

		// Do the actual redirect after some time.
		setTimeout(() => {
			window.location.href = redirectUrl;
		}, parseInt(this.redirectionTimeout, 10));
	};
=======
	////////////////////////////////////////////////////////////////
	// Private methods - not shared to the public window object.
	////////////////////////////////////////////////////////////////

	/**
	 * Set all public methods.
	 * 
	 * @private
	 */
	 publicMethods() {
		if (typeof window[this.prefix] === 'undefined') {
			window[this.prefix] = {};
		}

		if (typeof window[this.prefix]?.utils === 'undefined') {
			window[this.prefix].utils = {
				prefix: this.prefix,
				formIsAdmin: this.formIsAdmin,
				formSubmitRestApiUrl: this.formSubmitRestApiUrl,
				formSelector: this.formSelector,

				submitSingleSelector: this.submitSingleSelector,
				errorSelector: this.errorSelector,
				loaderSelector: this.loaderSelector,
				globalMsgSelector: this.globalMsgSelector,
				groupSelector: this.groupSelector,
				groupInnerSelector: this.groupInnerSelector,
				customSelector: this.customSelector,
				fieldSelector: this.fieldSelector,
				inputSelector: this.inputSelector,
				textareaSelector: this.textareaSelector,
				selectSelector: this.selectSelector,
				fileSelector: this.fileSelector,

				FORM_PARAMS: this.FORM_PARAMS,
				DATA_ATTRIBUTES: this.DATA_ATTRIBUTES,
				SETTINGS: this.SETTINGS,
				EVENTS: this.EVENTS,
				SELECTORS: this.SELECTORS,
				CONDITIONAL_TAGS: this.CONDITIONAL_TAGS,
				FILES: this.FILES,
				CUSTOM_TEXTAREAS: this.CUSTOM_TEXTAREAS,
				CUSTOM_SELECTS: this.CUSTOM_SELECTS,
				CUSTOM_FILES: this.CUSTOM_FILES,

				unsetGlobalMsg(element) {
					this.unsetGlobalMsg(element);
				},
				reset(element) {
					this.reset(element);
				},
				isCustom(element) {
					this.isCustom(element);
				},
				dispatchFormEvent(element, name) {
					this.dispatchFormEvent(element, name);
				},
				scrollToElement(element) {
					this.scrollToElement(element);
				},
				showLoader(element) {
					this.showLoader(element);
				},
				outputErrors(element, fields) {
					this.outputErrors(element, fields);
				},
				hideLoader(element) {
					this.hideLoader(element);
				},
				setGlobalMsg(element, msg, status) {
					this.setGlobalMsg(element, msg, status);
				},
				hideGlobalMsg(element) {
					this.hideGlobalMsg(element);
				},
				getGtmData(element, eventName) {
					this.getGtmData(element, eventName);
				},
				gtmSubmit(element) {
					this.gtmSubmit(element);
				},
				preFillOnInit(input, type) {
					this.preFillOnInit(input, type);
				},
				resetForm(element) {
					this.resetForm(element);
				},
				redirectToUrl(element, formData) {
					this.redirectToUrl(element, formData);
				},
				isCaptchaUsed() {
					this.isCaptchaUsed();
				},
				onFocusEvent(event) {
					this.onFocusEvent(event);
				},
				onBlurEvent(event) {
					this.onBlurEvent(event);
				},
			};
		}
	 }
>>>>>>> 0f7ac406
}<|MERGE_RESOLUTION|>--- conflicted
+++ resolved
@@ -2,27 +2,6 @@
 
 import manifest from './../manifest.json';
 
-<<<<<<< HEAD
-if (typeof esFormsLocalization === 'undefined') {
-	throw 'Your project is missing global variable esFormsLocalization called from the enqueue script in the forms.';
-}
-
-const {
-	componentJsClass,
-} = manifest;
-
-/**
- * Main Utilities class.
- */
-export class Utils {
-	constructor(options = {}) {
-		// Prefix.
-		this.ePrefix = options.ePrefix ?? 'esForms';
-
-		// Detect if form is used in admin for settings or on the frontend.
-		this.formIsAdmin = options.formIsAdmin ?? false;
-
-=======
 const {
 	componentJsClass,
 } = manifest;
@@ -38,17 +17,13 @@
 		// Detect if form is used in admin for settings or on the frontend.
 		this.formIsAdmin = options.formIsAdmin ?? false;
 
->>>>>>> 0f7ac406
 		// Form endpoint to send data.
 		this.formSubmitRestApiUrl = options.formSubmitRestApiUrl ?? esFormsLocalization.formSubmitRestApiUrl ?? '';
 
 		// Selectors.
 		this.formSelector = options.formSelector ?? `.${componentJsClass}`;
 
-<<<<<<< HEAD
-=======
 		// Specific selectors.
->>>>>>> 0f7ac406
 		this.submitSingleSelector =  `${this.formSelector}-single-submit`;
 		this.errorSelector =  `${this.formSelector}-error`;
 		this.loaderSelector =  `${this.formSelector}-loader`;
@@ -61,14 +36,6 @@
 		this.textareaSelector =  `${this.fieldSelector} textarea`;
 		this.selectSelector =  `${this.fieldSelector} select`;
 		this.fileSelector =  `${this.fieldSelector} input[type='file']`;
-<<<<<<< HEAD
-		this.conditionalTagsSelector =  `${this.fieldSelector} input[id='conditional-tags']`;
-
-		// LocalStorage.
-		this.STORAGE_NAME = options.STORAGE_NAME ?? 'es-storage';
-		this.storageName = this.STORAGE_NAME;
-=======
->>>>>>> 0f7ac406
 
 		// Custom fields params.
 		this.FORM_PARAMS = options.customFormParams ?? esFormsLocalization.customFormParams ?? {};
@@ -76,47 +43,6 @@
 		// Custom data attributes.
 		this.DATA_ATTRIBUTES = options.customFormDataAttributes ?? esFormsLocalization.customFormDataAttributes ?? {};
 
-<<<<<<< HEAD
-		// Settings options.
-		this.formDisableScrollToFieldOnError = options.formDisableScrollToFieldOnError ?? esFormsLocalization.formDisableScrollToFieldOnError ?? true;
-		this.formDisableScrollToGlobalMessageOnSuccess = options.formDisableScrollToGlobalMessageOnSuccess ?? true;
-		this.formResetOnSuccess = Boolean(options.formResetOnSuccess ?? esFormsLocalization.formResetOnSuccess ?? false);
-		this.redirectionTimeout = options.redirectionTimeout ?? esFormsLocalization.redirectionTimeout ?? 600;
-		this.hideGlobalMessageTimeout = options.hideGlobalMessageTimeout ?? esFormsLocalization.hideGlobalMessageTimeout ?? 6000;
-		this.hideLoadingStateTimeout = options.hideLoadingStateTimeout ?? esFormsLocalization.hideLoadingStateTimeout ?? 600;
-		this.fileCustomRemoveLabel = options.fileCustomRemoveLabel ?? esFormsLocalization.fileCustomRemoveLabel ?? '';
-		this.formServerErrorMsg = options.formServerErrorMsg ?? esFormsLocalization.formServerErrorMsg ?? '';
-		this.captcha = options.captcha ?? esFormsLocalization.captcha ?? '';
-		this.storageConfig = options.storageConfig ?? esFormsLocalization.storageConfig ?? '';
-
-		/**
-		 * All custom events.
-		 */
-		this.EVENTS = {
-			BEFORE_FORM_SUBMIT: `${this.ePrefix}BeforeFormSubmit`,
-			AFTER_FORM_SUBMIT: `${this.ePrefix}AfterFormSubmit`,
-			AFTER_FORM_SUBMIT_SUCCESS_REDIRECT: `${this.ePrefix}AfterFormSubmitSuccessRedirect`,
-			AFTER_FORM_SUBMIT_SUCCESS: `${this.ePrefix}AfterFormSubmitSuccess`,
-			AFTER_FORM_SUBMIT_RESET: `${this.ePrefix}AfterFormSubmitReset`,
-			AFTER_FORM_SUBMIT_ERROR: `${this.ePrefix}AfterFormSubmitError`,
-			AFTER_FORM_SUBMIT_ERROR_VALIDATION: `${this.ePrefix}AfterFormSubmitErrorValidation`,
-			AFTER_FORM_SUBMIT_END: `${this.ePrefix}AfterFormSubmitEnd`,
-			AFTER_FORM_EVENTS_CLEAR: `${this.ePrefix}AfterFormEventsClear`,
-			BEFORE_GTM_DATA_PUSH: `${this.ePrefix}BeforeGtmDataPush`,
-			FORMS_JS_LOADED: `${this.ePrefix}JsLoaded`,
-			FORM_JS_LOADED: `${this.ePrefix}JsFormLoaded`,
-		};
-
-		/**
-		* All form custom state selectors.
-		*/
-		this.SELECTORS = {
-		CLASS_ACTIVE: 'is-active',
-		CLASS_FILLED: 'is-filled',
-		CLASS_LOADING: 'is-loading',
-		CLASS_HIDDEN: 'is-hidden',
-		CLASS_HAS_ERROR: 'has-error',
-=======
 		// Settings options from the backend.
 		this.SETTINGS = {
 			FORM_DISABLE_SCROLL_TO_FIELD_ON_ERROR: options.formDisableScrollToFieldOnError ?? esFormsLocalization.formDisableScrollToFieldOnError ?? true,
@@ -154,7 +80,6 @@
 			CLASS_LOADING: 'is-loading',
 			CLASS_HIDDEN: 'is-hidden',
 			CLASS_HAS_ERROR: 'has-error',
->>>>>>> 0f7ac406
 		};
 
 		/**
@@ -193,133 +118,6 @@
 		};
 
 		// Internal state.
-<<<<<<< HEAD
-		this.files = {};
-		this.customTextareas = [];
-		this.customSelects = [];
-		this.customFiles = [];
-	}
-
-	// Unset global message.
-	unsetGlobalMsg = (element) => {
-		const messageContainer = element.querySelector(this.globalMsgSelector);
-	
-		if (!messageContainer) {
-			return;
-		}
-	
-		messageContainer.classList.remove(this.SELECTORS.CLASS_ACTIVE);
-		messageContainer.dataset.status = '';
-		messageContainer.innerHTML = '';
-	};
-
-	// Reset for in general.
-	reset = (element) => {
-		const items = element.querySelectorAll(this.errorSelector);
-		[...items].forEach((item) => {
-			item.innerHTML = '';
-		});
-		// Reset all error classes on fields.
-		element.querySelectorAll(`.${this.SELECTORS.CLASS_HAS_ERROR}`).forEach((element) => element.classList.remove(this.SELECTORS.CLASS_HAS_ERROR));
-
-		this.unsetGlobalMsg(element);
-	};
-
-	// Determine if field is custom type or normal.
-	isCustom = (element) => {
-		return element.closest(this.fieldSelector).classList.contains(this.customSelector.substring(1)) && !this.formIsAdmin;
-	};
-
-	// Dispatch custom event.
-	dispatchFormEvent = (element, name) => {
-		const event = new CustomEvent(name, {
-			bubbles: true
-		});
-
-		element.dispatchEvent(event);
-	};
-
-	// Scroll to specific element.
-	scrollToElement = (element) => {
-		if (element !== null) {
-			element.scrollIntoView({block: 'start', behavior: 'smooth'});
-		}
-	};
-
-	// Show loader.
-	showLoader = (element) => {
-		const loader = element.querySelector(this.loaderSelector);
-
-		element?.classList?.add(this.SELECTORS.CLASS_LOADING);
-
-		if (!loader) {
-			return;
-		}
-
-		loader.classList.add(this.SELECTORS.CLASS_ACTIVE);
-	};
-
-	// Output all error for fields.
-	outputErrors = (element, fields) => {
-		// Set error classes and error text on fields which have validation errors.
-		for (const [key] of Object.entries(fields)) {
-			const item = element.querySelector(`${this.errorSelector}[data-id="${key}"]`);
-
-			item?.closest(this.fieldSelector).classList.add(this.SELECTORS.CLASS_HAS_ERROR);
-
-			if (item !== null) {
-				item.innerHTML = fields[key];
-			}
-		}
-
-		// Scroll to element if the condition is right.
-		if (typeof fields !== 'undefined' && this.formDisableScrollToFieldOnError !== '1') {
-			const firstItem = Object.keys(fields)[0];
-
-			this.scrollToElement(element.querySelector(`${this.errorSelector}[data-id="${firstItem}"]`).parentElement);
-		}
-	};
-
-	// Hide loader.
-	hideLoader = (element) => {
-		const loader = element.querySelector(this.loaderSelector);
-
-		setTimeout(() => {
-			element?.classList?.remove(this.SELECTORS.CLASS_LOADING);
-
-			if (!loader) {
-				return;
-			}
-
-			loader.classList.remove(this.SELECTORS.CLASS_ACTIVE);
-		}, parseInt(this.hideLoadingStateTimeout, 10));
-	};
-
-	// Set global message.
-	setGlobalMsg = (element, msg, status) => {
-		if(element.hasAttribute(this.DATA_ATTRIBUTES.successRedirect) && status === 'success') {
-			return;
-		}
-
-		const messageContainer = element.querySelector(this.globalMsgSelector);
-
-		if (!messageContainer) {
-			return;
-		}
-
-		messageContainer.classList.add(this.SELECTORS.CLASS_ACTIVE);
-		messageContainer.dataset.status = status;
-		messageContainer.innerHTML = `<span>${msg}</span>`;
-
-		// Scroll to msg if the condition is right.
-		if (status === 'success' && this.formDisableScrollToGlobalMessageOnSuccess !== '1') {
-			this.scrollToElement(messageContainer);
-		}
-	};
-
-	// Hide global message.
-	hideGlobalMsg = (element) => {
-=======
 		this.FILES = {};
 		this.CUSTOM_TEXTAREAS = [];
 		this.CUSTOM_SELECTS = [];
@@ -452,7 +250,6 @@
 
 	// Hide global message.
 	hideGlobalMsg(element) {
->>>>>>> 0f7ac406
 		const messageContainer = element.querySelector(this.globalMsgSelector);
 
 		if (!messageContainer) {
@@ -460,17 +257,10 @@
 		}
 
 		messageContainer.classList.remove(this.SELECTORS.CLASS_ACTIVE);
-<<<<<<< HEAD
-	};
-
-	// Build GTM data for the data layer.
-	getGtmData = (element, eventName) => {
-=======
 	}
 
 	// Build GTM data for the data layer.
 	getGtmData(element, eventName) {
->>>>>>> 0f7ac406
 		const items = element.querySelectorAll(`[${this.DATA_ATTRIBUTES.tracking}]`);
 		const dataTemp = {};
 
@@ -536,17 +326,10 @@
 		}
 
 		return Object.assign({}, { event: eventName, ...data });
-<<<<<<< HEAD
-	};
-
-	// Submit GTM event.
-	gtmSubmit = (element) => {
-=======
 	}
 
 	// Submit GTM event.
 	gtmSubmit(element) {
->>>>>>> 0f7ac406
 		const eventName = element.getAttribute(this.DATA_ATTRIBUTES.trackingEventName);
 
 		if (eventName) {
@@ -557,17 +340,10 @@
 				window.dataLayer.push(gtmData);
 			}
 		}
-<<<<<<< HEAD
-	};
-
-	// Prefill inputs active/filled on init.
-	preFillOnInit = (input, type) => {
-=======
 	}
 
 	// Prefill inputs active/filled on init.
 	preFillOnInit(input, type) {
->>>>>>> 0f7ac406
 		switch (type) {
 			case 'checkbox':
 			case 'radio':
@@ -589,9 +365,6 @@
 				}
 				break;
 		}
-<<<<<<< HEAD
-	};
-=======
 	}
 
 	// Reset form values if the condition is right.
@@ -661,7 +434,6 @@
 	////////////////////////////////////////////////////////////////
 	// Events callback
 	////////////////////////////////////////////////////////////////
->>>>>>> 0f7ac406
 
 	// On Focus event for regular fields.
 	onFocusEvent = (event) => {
@@ -711,173 +483,6 @@
 		}
 	};
 
-<<<<<<< HEAD
-	// Set local storage value.
-	setLocalStorage = () => {
-		// If storage is not set in the backend bailout.
-		// Backend provides the ability to limit what tags are allowed to store in local storage.
-		if (this.storageConfig === '') {
-			return;
-		}
-
-		const storageConfig = JSON.parse(this.storageConfig);
-
-		const allowedTags = storageConfig?.allowed;
-		const expiration = storageConfig?.expiration ?? '30';
-
-		// Missing data from backend, bailout.
-		if (!allowedTags) {
-			return;
-		}
-
-		// Bailout if nothing is set in the url.
-		if (!window.location.search) {
-			return;
-		}
-
-		// Find url params.
-		const searchParams = new URLSearchParams(window.location.search);
-
-		// Get storage from backend this is considered new by the page request.
-		const newStorage = {};
-
-		// Loop entries and get new storage values.
-		for (const [key, value] of searchParams.entries()) {
-			// Bailout if not allowed or empty
-			if (!allowedTags.includes(key) || value === '') {
-				continue;
-			}
-
-			// Add valid tag.
-			newStorage[key] = value;
-		}
-
-		// Bailout if nothing is set from allowed tags or everything is empty.
-		if (Object.keys(newStorage).length === 0) {
-			return;
-		}
-
-		// Add current timestamp to new storage.
-		newStorage.timestamp = Date.now();
-
-		// Store in a new variable for later usage.
-		const newStorageFinal = {...newStorage};
-		delete newStorageFinal.timestamp;
-
-		// current storage is got from local storage.
-		const currentStorage = JSON.parse(this.getLocalStorage());
-
-		// Store in a new variable for later usage.
-		const currentStorageFinal = {...currentStorage};
-		delete currentStorageFinal.timestamp;
-
-		// If storage exists check if it is expired.
-		if (this.getLocalStorage() !== null) {
-			// Update expiration date by number of days from the current
-			let expirationDate = new Date(currentStorage.timestamp);
-			expirationDate.setDate(expirationDate.getDate() + parseInt(expiration, 10));
-
-			// Remove expired storage if it exists.
-			if (expirationDate.getTime() < currentStorage.timestamp) {
-				localStorage.removeItem(this.STORAGE_NAME);
-			}
-		}
-
-		// Create new storage if this is the first visit or it was expired.
-		if (this.getLocalStorage() === null) {
-			localStorage.setItem(
-				this.STORAGE_NAME,
-				JSON.stringify(newStorage)
-			);
-			return;
-		}
-
-		// Prepare new output.
-		const output = {
-			...currentStorageFinal,
-			...newStorageFinal,
-		};
-
-		// If output is empty something was wrong here and just bailout.
-		if (Object.keys(output).length === 0) {
-			return;
-		}
-
-		// If nothing has changed bailout.
-		if (JSON.stringify(currentStorageFinal) === JSON.stringify(output)) {
-			return;
-		}
-
-		// Add timestamp to the new output.
-		const finalOutput = {
-			...output,
-			timestamp: newStorage.timestamp,
-		};
-
-		// Update localStorage with the new item.
-		localStorage.setItem(this.STORAGE_NAME, JSON.stringify(finalOutput));
-	};
-
-	// Get local storage value.
-	getLocalStorage = () => {
-		return localStorage.getItem(this.STORAGE_NAME);
-	};
-
-	// Reset form values if the condition is right.
-	resetForm = (element) => {
-		if (this.formResetOnSuccess) {
-			element.reset();
-
-			const formId = element.getAttribute(this.DATA_ATTRIBUTES.formPostId);
-
-			// Unset the choices in the submitted form.
-			if (this.customSelects[formId]) {
-				this.customSelects[formId].forEach((item) => {
-					item.setChoiceByValue('');
-				});
-			}
-
-			// Unset the choices in the submitted form.
-			if (this.customFiles[formId]) {
-				this.customFiles[formId].forEach((item) => {
-					item.removeAllFiles();
-				});
-			}
-
-			const fields = element.querySelectorAll(this.fieldSelector);
-
-			[...fields].forEach((item) => {
-				item.classList.remove(this.SELECTORS.CLASS_FILLED);
-				item.classList.remove(this.SELECTORS.CLASS_ACTIVE);
-				item.classList.remove(this.SELECTORS.CLASS_HAS_ERROR);
-			});
-
-			// Remove focus from last input.
-			document.activeElement.blur();
-
-			// Dispatch event.
-			this.dispatchFormEvent(element, this.EVENTS.AFTER_FORM_SUBMIT_RESET);
-		}
-	};
-
-	// Redirect to url and update url params from from data.
-	redirectToUrl = (element, formData) => {
-		let redirectUrl = element.getAttribute(this.DATA_ATTRIBUTES.successRedirect) ?? '';
-
-		// Replace string templates used for passing data via url.
-		for (var [key, val] of formData.entries()) { // eslint-disable-line no-unused-vars
-			if (typeof val === 'string') {
-				const { value, name } = JSON.parse(val);
-				redirectUrl = redirectUrl.replaceAll(`{${name}}`, encodeURIComponent(value));
-			}
-		}
-
-		// Do the actual redirect after some time.
-		setTimeout(() => {
-			window.location.href = redirectUrl;
-		}, parseInt(this.redirectionTimeout, 10));
-	};
-=======
 	////////////////////////////////////////////////////////////////
 	// Private methods - not shared to the public window object.
 	////////////////////////////////////////////////////////////////
@@ -980,5 +585,4 @@
 			};
 		}
 	 }
->>>>>>> 0f7ac406
 }