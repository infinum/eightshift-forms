import { ConditionalTags } from './conditional-tags';
import { Enrichment } from './enrichment';
import { Geolocation } from './geolocation';
import { State } from './state';
import { StateEnum, prefix, setStateWindow, setStateValues } from './state-init';
import { Steps } from './step';
import globalManifest from './../../../manifest.json';

/**
 * Main Utilities class.
 */
export class Utils {
	constructor() {
		/** @type {import('./state').State} */
		this.state = new State();
		/** @type {import('./enrichment').Enrichment} */
		this.enrichment = new Enrichment(this);
		/** @type {import('./conditional-tags').ConditionalTags}*/
		this.conditionalTags = new ConditionalTags(this);
		/** @type {import('./steps').Steps}*/
		this.steps = new Steps(this);
		/** @type {import('./geolocation').Geolocation}*/
		this.geolocation = new Geolocation(this);

		this.GLOBAL_MSG_TIMEOUT_ID = undefined;

		// Set all public methods.
		this.publicMethods();
	}

	////////////////////////////////////////////////////////////////
	// Getters methods
	////////////////////////////////////////////////////////////////

	/**
	 * Get state class.
	 *
	 * @returns {State}
	 */
	getState() {
		return this.state;
	}

	/**
	 * Get enrichment class.
	 *
	 * @returns {Enrichment}
	 */
	getEnrichment() {
		return this.enrichment;
	}

	/**
	 * Get conditional tags class.
	 *
	 * @returns {ConditionalTags}
	 */
	getConditionalTags() {
		return this.conditionalTags;
	}

	/**
	 * Get steps class.
	 *
	 * @returns {Steps}
	 */
	getSteps() {
		return this.steps;
	}

	/**
	 * Get geolocation class.
	 *
	 * @returns {Geolocation}
	 */
	getGeolocation() {
		return this.geolocation;
	}

	////////////////////////////////////////////////////////////////
	// Public methods
	////////////////////////////////////////////////////////////////

	/**
	 * Reset form in general.
	 *
	 * @param {string} formId Form Id.
	 *
	 * @returns {void}
	 */
	resetErrors(formId) {
		for (const [name] of this.state.getStateElements(formId)) {
			this.unsetFieldError(formId, name);
		}

		this.unsetGlobalMsg(formId);
	}

	/**
	 * Create custom event.
	 *
	 * @param {string} eventName Event name.
	 * @param {string} formId Form Id.
	 * @param {object} additional Additional data to add to event.
	 *
	 * @returns {Event}
	 */
	createCustomEvent(eventName, formId = null, additional = null) {
		const options = {
			bubbles: true,
			detail: {
				[prefix]: window?.[prefix],
			},
		};

		if (formId) {
			options.detail.formId = formId;
		}

		if (additional) {
			options.detail.additional = additional;
		}

		return new CustomEvent(eventName, options);
	}

	/**
	 * Dispatch custom event - window
	 *
	 * @param {string} eventName Event name.
	 * @param {object} additional Additional data to add to event.
	 *
	 * @returns {void}
	 */
	dispatchFormEventWindow(eventName, additional = null) {
		window.dispatchEvent(this.createCustomEvent(eventName, additional));
	}

	/**
	 * Dispatch custom event - form
	 *
	 * @param {string} eventName Event name.
	 * @param {string} formId Form Id.
	 * @param {object} additional Additional data to add to event.
	 *
	 * @returns {void}
	 */
	dispatchFormEventForm(eventName, formId, additional = null) {
		window.dispatchEvent(this.createCustomEvent(eventName, formId, additional));
	}

	/**
	 * Dispatch custom event - field
	 *
	 * @param {string} eventName Event name.
	 * @param {string} formId Form Id.
	 * @param {string} name Field name.
	 * @param {object|string|array} value Field value.
	 *
	 * @returns {void}
	 */
	dispatchFormEventField(eventName, formId, name, value) {
		window.dispatchEvent(this.createCustomEvent(eventName, formId, { name, value }));
	}

	/**
	 * Scroll to specific element.
	 *
	 * @param {string} formId Form Id.
	 * @param {string} name Field name.
	 *
	 * @returns {void}
	 */
	scrollToElement(formId, name) {
		this.state.getStateElementField(name, formId).scrollIntoView({ block: 'start', behavior: 'smooth' });
	}

	/**
	 * Scroll to global msg.
	 *
	 * @param {string} formId Form Id.
	 *
	 * @returns {void}
	 */
	scrollToGlobalMsg(formId) {
		this.state.getStateFormGlobalMsgElement(formId).scrollIntoView({ block: 'start', behavior: 'smooth' });
	}

	/**
	 * Show loader.
	 *
	 * @param {string} formId Form Id.
	 *
	 * @returns {void}
	 */
	showLoader(formId) {
		this.state.getStateFormElement(formId)?.classList?.add(this.state.getStateSelector('isLoading'));
		this.state.getStateFormLoader(formId)?.classList?.add(this.state.getStateSelector('isActive'));
	}

	/**
	 * Hide loader.
	 *
	 * @param {string} formId Form Id.
	 *
	 * @returns {void}
	 */
	hideLoader(formId) {
		this.state.getStateFormElement(formId)?.classList?.remove(this.state.getStateSelector('isLoading'));
		this.state.getStateFormLoader(formId)?.classList?.remove(this.state.getStateSelector('isActive'));
	}

	/**
	 * Unset all error for fields by name.
	 *
	 * @param {string} formId Form Id.
	 * @param {string} name Field name.
	 *
	 * @returns {void}
	 */
	unsetFieldError(formId, name) {
		const error = this.state.getStateElementError(name, formId);

		if (!error) {
			return;
		}

		this.state.getStateElementField(name, formId)?.classList?.remove(this.state.getStateSelector('hasError'));
		this.state.setStateElementHasError(name, false, formId);
		error.innerHTML = '';
	}

	/**
	 * Set all error for fields.
	 *
	 * @param {string} formId Form Id.
	 * @param {string} name Field name.
	 * @param {string} msg Error msg.
	 *
	 * @returns {void}
	 */
	setFieldError(formId, name, msg) {
		const error = this.state.getStateElementError(name, formId);

		if (!error) {
			return;
		}

		this.state.getStateElementField(name, formId)?.classList?.add(this.state.getStateSelector('hasError'));
		this.state.setStateElementHasError(name, true, formId);
		error.innerHTML = msg;
	}

	/**
	 * Output all error for fields.
	 *
	 * @param {string} formId Form Id.
	 * @param {object} data Form response data.
	 *
	 * @returns {void}
	 */
	outputErrors(formId, data) {
		for (const [name, msg] of Object.entries(data)) {
			this.setFieldError(formId, name, msg);
		}

		// Scroll to element if the condition is right.
		const firstItemWithErrorName = this.state.getStateElementByHasError(true, formId)?.[0]?.[StateEnum.NAME];

		if (firstItemWithErrorName && !this.state.getStateSettingsDisableScrollToFieldOnError()) {
			this.scrollToElement(formId, firstItemWithErrorName);
		}
	}

	/**
	 * Unset global msg.
	 *
	 * @param {string} formId Form Id.
	 *
	 * @returns {void}
	 */
	unsetGlobalMsg(formId) {
		const messageContainer = this.state.getStateFormGlobalMsgElement(formId);

		if (!messageContainer) {
			return;
		}

		messageContainer?.classList?.remove(this.state.getStateSelector('isActive'), this.state.getStateSelector('hasError'));
		messageContainer.dataset.status = '';
		messageContainer.innerHTML = '';
	}

	/**
	 * Set global msg.
	 *
	 * @param {string} formId Form Id.
	 * @param {string} msg Message text.
	 * @param {string} status Message status.
	 * @param {object} responseData Additional responseData.
	 *
	 * @returns {void}
	 */
	setGlobalMsg(formId, msg, status, responseData = {}) {
		const messageContainer = this.state.getStateFormGlobalMsgElement(formId);

		if (!messageContainer) {
			return;
		}

		// Scroll to msg if the condition is matched.
		if (status === 'success') {
			if (responseData?.[this.state.getStateResponseOutputKey('hideGlobalMsgOnSuccess')]) {
				return;
			}

			messageContainer?.classList?.add(this.state.getStateSelector('isActive'));
			messageContainer.dataset.status = status;

			if (!this.state.getStateSettingsDisableScrollToGlobalMsgOnSuccess(formId)) {
				this.scrollToGlobalMsg(formId);
			}

			const headingSuccess = this.state.getStateFormGlobalMsgHeadingSuccess(formId);

			if (headingSuccess) {
				messageContainer.innerHTML = `<div><div>${headingSuccess}</div><span>${msg}</span></div>`;
			} else {
				messageContainer.innerHTML = `<div><span>${msg}</span></div>`;
			}
		} else {
			messageContainer?.classList?.add(this.state.getStateSelector('isActive'), this.state.getStateSelector('hasError'));
			messageContainer.dataset.status = status;

			const headingError = this.state.getStateFormGlobalMsgHeadingError(formId);

			if (headingError) {
				messageContainer.innerHTML = `<div><div>${headingError}</div><span>${msg}</span></div>`;
			} else {
				messageContainer.innerHTML = `<div><span>${msg}</span></div>`;
			}
		}
	}

	/**
	 *  Build GTM data for the data layer.
	 *
	 * @param {string} formId Form Id.
	 *
	 * @returns {object}
	 */
	getGtmData(formId) {
		const output = {};

		for (const [name] of this.state.getStateElements(formId)) {
			const value = this.state.getStateElementValue(name, formId);
			const trackingName = this.state.getStateElementTracking(name, formId);
			const field = this.state.getStateElementField(name, formId);

			if (!trackingName) {
				continue;
			}

			switch (this.state.getStateElementTypeField(name, formId)) {
				case 'checkbox':
					for (const [checkName, checkValue] of Object.entries(value)) {
						const trackingCheckName = trackingName?.[checkName];

						if (!trackingCheckName) {
							continue;
						}

						if (!(trackingCheckName in output)) {
							output[trackingCheckName] = '';
						}

						if (checkValue) {
							output[trackingCheckName] = checkValue;
						}
					}
					break;
				case 'select':
				case 'country':
					output[trackingName] = value?.map((item) => item.value);
					break;
				case 'file':
					const fileList = this.state.getStateElementCustom(name, formId)?.files ?? [];
					output[trackingName] = fileList?.map((file) => file?.upload?.uuid);
					break;
				case 'phone':
					output[trackingName] = this.getPhoneCombinedValue(formId, name);
					break;
				default:
					output[trackingName] = value;
					break;
			}
		}

		return output;
	}

	/**
	 * Get GTM event with data and push to dataLayer.
	 *
	 * @param {string} formId Form Id.
	 * @param {string} status Response status.
	 * @param {object} responseData Additional responseData.
	 *
	 * @returns {void}
	 */
	gtmSubmit(formId, status, responseData = {}) {
		const eventName = responseData?.[this.state.getStateResponseOutputKey('trackingEventName')];
		const errors = responseData?.[this.state.getStateResponseOutputKey('validation')];

		if (!eventName) {
			return;
		}

		const gtmData = {
			event: eventName,
			...this.getGtmData(formId),
		};

		const additionalData = responseData?.[this.state.getStateResponseOutputKey('trackingAdditionalData')];

		let additionalDataItems = additionalData?.general;

		if (status === 'success') {
			additionalDataItems = {
				...additionalDataItems,
				...additionalData?.success,
			};
		}

		if (status === 'error') {
			additionalDataItems = {
				...additionalDataItems,
				...additionalData?.error,
			};
		}

		if (errors) {
			for (const [key, value] of Object.entries(additionalDataItems)) {
				if (value === '{invalidFieldsString}') {
					additionalDataItems[key] = Object.keys(errors).join(',');
				}

				if (value === '{invalidFieldsArray}') {
					additionalDataItems[key] = Object.keys(errors);
				}
			}
		}

		if (window?.dataLayer && gtmData?.event) {
			window.dataLayer.push({ ...gtmData, ...additionalDataItems });

			this.dispatchFormEventForm(this.state.getStateEvent('afterGtmDataPush'), formId, {
				gtmData,
				additionalDataItems,
			});
		}
	}

	/**
	 * Prefill inputs active/filled.
	 *
	 * @param {string} formId Form Id.
	 * @param {string} name Field name.
	 *
	 * @returns {void}
	 */
	setFieldFilledState(formId, name) {
		this.unsetActiveState(formId, name);

		const type = this.state.getStateElementTypeField(name, formId);
		const value = this.state.getStateElementValue(name, formId);

		switch (type) {
			case 'checkbox':
				this.setFieldFilledStateByName(formId, name, Object.values(value).filter((item) => item !== '').length > 0);
				break;
			case 'phone':
				this.setFieldFilledStateByName(formId, name, value?.value);
				break;
			default:
				this.setFieldFilledStateByName(formId, name, value && value.length);
				break;
		}
	}

	/**
	 * Prefill inputs active/filled.
	 *
	 * @param {string} formId Form Id.
	 * @param {string} name Field name.
	 * @param {bool} condition Condition.
	 *
	 * @returns {void}
	 */
	setFieldFilledStateByName(formId, name, condition) {
		if (condition) {
			this.setFilledState(formId, name);
		} else {
			this.unsetFilledState(formId, name);
		}
	}

	/**
	 * Set active state.
	 *
	 * @param {string} formId Form Id.
	 * @param {string} name Field name.
	 *
	 * @returns {void}
	 */
	setActiveState(formId, name) {
		this.state.getStateElementField(name, formId)?.classList?.add(this.state.getStateSelector('isActive'));
	}

	/**
	 * Unset active state.
	 *
	 * @param {string} formId Form Id.
	 * @param {string} name Field name.
	 *
	 * @returns {void}
	 */
	unsetActiveState(formId, name) {
		this.state.getStateElementField(name, formId)?.classList?.remove(this.state.getStateSelector('isActive'));
	}

	/**
	 * Set filled state.
	 *
	 * @param {string} formId Form Id.
	 * @param {string} name Field name.
	 *
	 * @returns {void}
	 */
	setFilledState(formId, name) {
		this.state.getStateElementField(name, formId)?.classList?.add(this.state.getStateSelector('isFilled'));
	}

	/**
	 * Unset filled state.
	 *
	 * @param {string} formId Form Id.
	 * @param {string} name Field name.
	 *
	 * @returns {void}
	 */
	unsetFilledState(formId, name) {
		this.state.getStateElementField(name, formId)?.classList?.remove(this.state.getStateSelector('isFilled'));
	}

	/**
	 *  Reset form values to the initi state.
	 *
	 * @param {string} formId Form Id.
	 *
	 * @returns {void}
	 */
	resetForm(formId) {
		if (!this.state.getStateSettingsResetOnSuccess(formId)) {
			return;
		}

		if (this.state.getStateFormIsAdminSingleSubmit(formId)) {
			return;
		}

		if (this.state.getStateFormConfigUseSingleSubmit(formId)) {
			return;
		}

		for (const [name] of this.state.getStateElements(formId)) {
			const initial = this.state.getStateElementInitial(name, formId);

			switch (this.state.getStateElementTypeField(name, formId)) {
				case 'phone':
					this.setManualPhoneValue(formId, name, initial);
					break;
				case 'date':
				case 'dateTime':
					this.setManualDateValue(formId, name, initial);
					break;
				case 'country':
					this.setManualCountryValue(formId, name, initial);
					break;
				case 'select':
					this.setManualSelectValue(formId, name, initial);
					break;
				case 'checkbox':
					this.setManualCheckboxValue(formId, name, initial);
					break;
				case 'radio':
					this.setManualRadioValue(formId, name, initial);
					break;
				case 'rating':
					this.setManualRatingValue(formId, name, initial);
					break;
				case 'range':
					this.setManualRangeValue(formId, name, initial);
					break;
				case 'file':
					this.state.getStateElementCustom(name, formId)?.removeAllFiles();
					break;
				default:
					this.setManualInputValue(formId, name, initial, true, true);
					break;
			}
		}

		// Remove focus from last input.
		document.activeElement.blur();

		// Dispatch event.
		this.dispatchFormEventForm(this.state.getStateEvent('afterFormSubmitReset'), formId);
	}

	/**
	 * Redirect to url by provided path.
	 *
	 * @param {string} formId Form Id.
	 * @param {string} redirectUrl Redirect url.
	 * @param {bool} reload Do we reload or not.
	 *
	 * @returns {void}
	 */
	redirectToUrlByReference(formId, redirectUrl, reload = false) {
		this.dispatchFormEventForm(this.state.getStateEvent('afterFormSubmitSuccessBeforeRedirect'), formId, redirectUrl);

		// Do the actual redirect after some time.
		setTimeout(
			() => {
				window.location = redirectUrl;

				if (reload) {
					window.location.reload();
				}
			},
			parseInt(this.state.getStateSettingsRedirectionTimeout(formId), 10),
		);
	}

	/**
	 * Check if form is fully loaded.
	 *
	 * @param {string} formId Form Id.
	 *
	 * @returns {void}
	 */
	isFormLoaded(formId) {
		var iterations = 0;
		const interval = setInterval(() => {
			if (iterations >= 20) {
				clearInterval(interval);
			}

			if (this.state.getStateElementByLoaded(false, formId)?.length === 0) {
				clearInterval(interval);

				this.state.setStateFormIsLoaded(true, formId);

				// Triger event that form is fully loaded.
				this.dispatchFormEventForm(this.state.getStateEvent('formJsLoaded'), formId);
			}
			iterations++;
		}, 100);
	}

	/**
	 * Get textarea json object to save.
	 *
	 * @param {string} formId Form Id.
	 * @param {string} name Field name.
	 *
	 * @returns {object}
	 */
	getSaveAsJsonFormatOutput(formId, name) {
		const output = [];
		const items = this.state.getStateElementValue(name, formId).split(/\r\n|\r|\n/);

		if (items.length) {
			items.forEach((item) => {
				if (!item) {
					return;
				}

				const innerItem = item.split(':');
				const innerOutput = [];

				if (innerItem) {
					innerItem.forEach((inner) => {
						const innerItem = inner.trim();

						if (!innerItem) {
							return;
						}

						innerOutput.push(innerItem.trim());
					});
				}

				output.push(innerOutput);
			});
		}

		return output;
	}

	/**
	 * Check if form is fully loaded.
	 *
	 * @param {object} file File object.
	 *
	 * @returns {string}
	 */
	getFileNameFromFileObject(file) {
		if (!file) {
			return '';
		}
		const fileExt = file.upload.filename.split('.').slice(-1)?.[0];

		return `${file.upload.uuid}.${fileExt}`;
	}

	/**
	 * Actions to run if api response returns wrong content type.
	 *
	 * This can happen if the API returns HTML or something else that we don't expect.
	 * Cloudflare security can return HTML.
	 *
	 * @param {mixed} response Api response.
	 * @param {string} type Function used.
	 * @param {string} formId Form Id.
	 *
	 * @throws Error.
	 *
	 * @returns {void}
	 */
	formSubmitErrorContentType(response, type, formId) {
		const contentType = response?.headers?.get('content-type');
		const status = response?.status;

		// This can happen if the API returns HTML or something else that we don't expect.
		if ((contentType && contentType.indexOf('application/json') === -1) || (status >= 500 && status <= 599)) {
			if (formId !== null) {
				// Clear all errors.
				this.resetErrors(formId);

				// Remove loader.
				this.hideLoader(formId);

				// Set global msg.
				this.setGlobalMsg(formId, this.state.getStateSettingsFormServerErrorMsg(), 'error');

				// Reset timeout for after each submit.
				if (typeof this.GLOBAL_MSG_TIMEOUT_ID === 'number') {
					clearTimeout(this.GLOBAL_MSG_TIMEOUT_ID);
				}

				// Hide global msg in any case after some time.
				this.GLOBAL_MSG_TIMEOUT_ID = setTimeout(
					() => {
						this.unsetGlobalMsg(formId);
					},
					parseInt(this.state.getStateSettingsHideGlobalMessageTimeout(formId), 10),
				);
			}

			// Throw error.
			if (status >= 500 && status <= 599) {
				throw new Error(`API response returned the server error for this request. Function used: "${type}" with status "${status}"`);
			} else {
				throw new Error(`API response returned the wrong content type for this request. Function used: "${type} with status "${status}"`);
			}
		}
	}

	/**
	 * Actions to run if api response returns JSON but not formatted correct.
	 *
	 * This can happen if the API returns JSON but it was malformed for this request like containing debug log or PHP warnings.
	 *
	 * @param {mixed} response Api response.
	 * @param {string} type Function used.
	 * @param {string} formId Form Id.
	 *
	 * @throws Error.
	 *
	 * @returns {void}
	 */
	formSubmitIsJsonString(response, type, formId) {
		try {
			return JSON.parse(response);
		} catch (e) {
			if (formId !== null) {
				// Clear all errors.
				this.resetErrors(formId);

				// Remove loader.
				this.hideLoader(formId);

				// Set global msg.
				this.setGlobalMsg(formId, this.state.getStateSettingsFormServerErrorMsg(), 'error');

				// Reset timeout after each submit.
				if (typeof this.GLOBAL_MSG_TIMEOUT_ID === 'number') {
					clearTimeout(this.GLOBAL_MSG_TIMEOUT_ID);
				}

				// Hide global msg in any case after some time.
				this.GLOBAL_MSG_TIMEOUT_ID = setTimeout(
					() => {
						this.unsetGlobalMsg(formId);
					},
					parseInt(this.state.getStateSettingsHideGlobalMessageTimeout(formId), 10),
				);
			}

			throw new Error(`API response returned JSON but it was malformed for this request. Function used: "${type}"`);
		}
	}

	/**
	 * Actions to run under try/catch block for any fatal issues.
	 *
	 * @param {string} msg Error msg text.
	 * @param {string} type Function used.
	 * @param {string} error Error object.
	 * @param {string} formId Form Id.
	 *
	 * @throws Error.
	 *
	 * @returns {void}
	 */
	formSubmitErrorFatal(msg, type, error, formId) {
		// Clear all errors.
		this.resetErrors(formId);

		// Remove loader.
		this.hideLoader(formId);

		// Set global msg.
		this.setGlobalMsg(formId, msg ?? this.state.getStateSettingsFormServerErrorMsg(), 'error');

		// Reset timeout for after each submit.
		if (typeof this.GLOBAL_MSG_TIMEOUT_ID === 'number') {
			clearTimeout(this.GLOBAL_MSG_TIMEOUT_ID);
		}

		// Hide global msg in any case after some time.
		this.GLOBAL_MSG_TIMEOUT_ID = setTimeout(
			() => {
				this.unsetGlobalMsg(formId);
			},
			parseInt(this.state.getStateSettingsHideGlobalMessageTimeout(formId), 10),
		);

		throw new Error(`API response returned fatal error. Function used: "${type}. ${error}"`);
	}

	/**
	 * Remove forms that don't have forms block.
	 *
	 * @returns {void}
	 */
	removeFormsWithMissingFormsBlock() {
		[...document.querySelectorAll(this.state.getStateSelector('form', true))].forEach((form) => {
			if (!form?.closest(this.state.getStateSelector('forms', true))) {
				form.innerHTML = this.state.getStateSettingsFormMisconfiguredMsg();
			}
		});
	}

	/**
	 * Set on focus change event.
	 *
	 * @param {string} formId Form Id.
	 * @param {string} name Field name.
	 *
	 * @returns {void}
	 */
	setOnFocus(target) {
		const formId = this.state.getFormIdByElement(target);
		const field = this.state.getFormFieldElementByChild(target);
		const name = field.getAttribute(this.state.getStateAttribute('fieldName'));

		this.setActiveState(formId, name);
	}

	/**
	 * Set on blur change event.
	 *
	 * @param {string} formId Form Id.
	 * @param {string} name Field name.
	 *
	 * @returns {void}
	 */
	setOnBlur(target) {
		const formId = this.state.getFormIdByElement(target);
		const field = this.state.getFormFieldElementByChild(target);
		const name = field.getAttribute(this.state.getStateAttribute('fieldName'));

		this.unsetActiveState(formId, name);
	}

	/**
	 * Set manual field value - Phone.
	 *
	 * @param {string} formId Form Id.
	 * @param {string} name Field name.
	 * @param {object} value Field value.
	 * @param {bool} set Set value.
	 *
	 * Expected value format:
	 * {
	 *  prefix: '1',
	 *  value: '1234567890'
	 * }
	 *
	 * @returns {void}
	 */
	setManualPhoneValue(formId, name, value, set = true) {
		if (typeof value !== 'object') {
			return;
		}

		if (!(name in this.state.getStateElementsObject(formId))) {
			return;
		}

		// For manual setting.
		if (set) {
			if (!this.state.getStateFormConfigPhoneDisablePicker(formId)) {
				const custom = this.state.getStateElementCustom(name, formId);

				if (custom) {
					custom.setChoiceByValue(value?.prefix);
				}
			}

			const input = this.state.getStateElementInput(name, formId);

			if (input) {
				input.value = value?.value;
			}
		}

		setStateValues(name, value, formId);
		this.setFieldFilledState(formId, name);

		this.enrichment.setLocalStorageFormPrefillField(formId, name);

		this.conditionalTags.setField(formId, name);

		this.dispatchFormEventField(this.state.getStateEvent('onFieldChange'), formId, name, value);
	}

	/**
	 * Set manual field value - Date.
	 *
	 * @param {string} formId Form Id.
	 * @param {string} name Field name.
	 * @param {string} value Field value.
	 * @param {bool} set Set value.
	 *
	 * Expected value format:
	 * '2021-01-01'
	 * '2021-01-01 12:00'
	 *
	 * @returns {void}
	 */
	setManualDateValue(formId, name, value, set = true) {
		if (typeof value !== 'string') {
			return;
		}

		if (!(name in this.state.getStateElementsObject(formId))) {
			return;
		}

		// For manual setting.
		if (set) {
			const custom = this.state.getStateElementCustom(name, formId);

			if (custom) {
				custom.setDate(value, true, custom?.config?.dateFormat);
			}
		}

		setStateValues(name, value, formId);

		this.enrichment.setLocalStorageFormPrefillField(formId, name);

		this.conditionalTags.setField(formId, name);

		this.setFieldFilledState(formId, name);

		this.dispatchFormEventField(this.state.getStateEvent('onFieldChange'), formId, name, value);
	}

	/**
	 * Set manual field value - Select.
	 *
	 * @param {string} formId Form Id.
	 * @param {string} name Field name.
	 * @param {array} value Field value.
	 * @param {bool} set Set value.
	 *
	 * Expected value format:
	 * [
	 *  { value: '1' },
	 *  { value: '2' },
	 * ]
	 *
	 * @returns {void}
	 */
	setManualSelectValue(formId, name, value, set = true) {
		if (!Array.isArray(value)) {
			return;
		}

		if (!(name in this.state.getStateElementsObject(formId))) {
			return;
		}

		// For manual setting.
		if (set) {
			const custom = this.state.getStateElementCustom(name, formId);

			if (custom) {
				if (value.length) {
					custom.setChoiceByValue(value?.map((item) => item.value));
				} else {
					custom.removeActiveItems();
				}
			}
		}

		setStateValues(name, value, formId);

		this.setFieldFilledState(formId, name);

		this.enrichment.setLocalStorageFormPrefillField(formId, name);

		this.conditionalTags.setField(formId, name);

		this.dispatchFormEventField(this.state.getStateEvent('onFieldChange'), formId, name, value);
	}

	/**
	 * Set manual field value - Country.
	 *
	 * @param {string} formId Form Id.
	 * @param {string} name Field name.
	 * @param {array} value Field value.
	 * @param {bool} set Set value.
	 *
	 * Expected value format:
	 * [
	 *  { value: 'hr' },
	 *  { value: 'de' },
	 * ]
	 *
	 * @returns {void}
	 */
	setManualCountryValue(formId, name, value, set = true) {
		this.setManualSelectValue(formId, name, value, set);
	}

	/**
	 * Set manual field value - Checkboxes.
	 *
	 * @param {string} formId Form Id.
	 * @param {string} name Field name.
	 * @param {array} value Field value.
	 * @param {bool} set Set value.
	 *
	 * Expected value format:
	 * {
	 *  checkbox-1: checkbox-1,
	 *  checkbox-2: checkbox-2,
	 * }
	 *
	 * @returns {void}
	 */
	setManualCheckboxValue(formId, name, value, set = true) {
		if (typeof value !== 'object') {
			return;
		}

		if (!(name in this.state.getStateElementsObject(formId))) {
			return;
		}

		if (set) {
			const inner = this.state.getStateElementItems(name, formId);

			if (inner) {
				Object.values(inner).forEach((item) => {
					item.input.checked = value?.[item.input.value] ?? false;
				});
			}
		}

		const newValue = this.state.getStateElementValue(name, formId);

		setStateValues(name, { ...newValue, ...value }, formId);
		this.setFieldFilledState(formId, name);

		this.enrichment.setLocalStorageFormPrefillField(formId, name);

		this.conditionalTags.setField(formId, name);

		this.dispatchFormEventField(this.state.getStateEvent('onFieldChange'), formId, name, { ...newValue, ...value });
	}

	/**
	 * Set manual field value - Radios.
	 *
	 * @param {string} formId Form Id.
	 * @param {string} name Field name.
	 * @param {string} value Field value.
	 * @param {bool} set Set value.
	 * @param {bool} ignoreCustomRadio Ignore custom radio.
	 *
	 * Expected value format:
	 * 'radio-1'
	 *
	 * @returns {void}
	 */
	setManualRadioValue(formId, name, value, set = true, ignoreCustomRadio = false) {
		if (typeof value !== 'string') {
			return;
		}

		if (!(name in this.state.getStateElementsObject(formId))) {
			return;
		}

		if (set) {
			const inner = this.state.getStateElementItems(name, formId);

			if (inner) {
				if (value !== '' && inner?.[value]) {
					inner[value].input.checked = true;
				} else {
					Object.values(inner).forEach((item) => {
						item.input.checked = false;
					});

					// If sent value that doesn't exist in radio group, clear it.
					value = '';
				}
			}
		}

		setStateValues(name, value, formId);
		this.setFieldFilledState(formId, name);

		if (!ignoreCustomRadio) {
			const customRadioInputField = this.state.getStateElementFieldset(name, formId)?.querySelector(this.state.getStateSelector('field', true));

			if (customRadioInputField) {
				this.setManualInputValue(formId, customRadioInputField?.getAttribute(this.state.getStateAttribute('fieldName')), '', true, true);
			}
		}

		this.enrichment.setLocalStorageFormPrefillField(formId, name);

		this.conditionalTags.setField(formId, name);

		this.dispatchFormEventField(this.state.getStateEvent('onFieldChange'), formId, name, value);
	}

	/**
	 * Set manual field value - Input/Textarea/Email/Text/Tel/Number/Password/Hidden.
	 *
	 * @param {string} formId Form Id.
	 * @param {string} name Field name.
	 * @param {string} value Field value.
	 * @param {bool} set Set value.
	 * @param {bool} ignoreCustomRadio Ignore custom radio.
	 *
	 * Expected value format:
	 * 'value'
	 *
	 * @returns {void}
	 */
	setManualInputValue(formId, name, value, set = true, ignoreCustomRadio = false) {
		if (typeof value !== 'string') {
			return;
		}

		if (!(name in this.state.getStateElementsObject(formId))) {
			return;
		}

		if (set) {
			const input = this.state.getStateElementInput(name, formId);

			if (input) {
				input.value = value;
			}
		}

		setStateValues(name, value, formId);
		this.setFieldFilledState(formId, name);

		if (!ignoreCustomRadio) {
			const fieldset = this.state.getStateElementFieldset(name, formId);
			const customRadioInputName = fieldset?.getAttribute(this.state.getStateAttribute('fieldName'));
			const customRadioInputType = fieldset?.getAttribute(this.state.getStateAttribute('fieldType'));

			if (customRadioInputName && customRadioInputType === 'radio') {
				this.setManualRadioValue(formId, customRadioInputName, '', true, true);
			}
		}

		this.enrichment.setLocalStorageFormPrefillField(formId, name);

		this.conditionalTags.setField(formId, name);

		this.dispatchFormEventField(this.state.getStateEvent('onFieldChange'), formId, name, value);
	}

	/**
	 * Set manual field value - Rating.
	 *
	 * @param {string} formId Form Id.
	 * @param {string} name Field name.
	 * @param {string} value Field value.
	 * @param {bool} set Set value.
	 *
	 * Expected value format:
	 * '5'
	 *
	 * @returns {void}
	 */
	setManualRatingValue(formId, name, value, set = true) {
		if (typeof value !== 'string') {
			return;
		}

		if (!(name in this.state.getStateElementsObject(formId))) {
			return;
		}

		this.state.getStateElementCustom(name, formId)?.setAttribute(this.state.getStateAttribute('ratingValue'), value);
		this.setManualInputValue(formId, name, value, set);
	}

	/**
	 * Set manual field value - Range
	 *
	 * @param {string} formId Form Id.
	 * @param {string} name Field name.
	 * @param {string} value Field value.
	 * @param {bool} set Set value.
	 *
	 * Expected value format:
	 * '50'
	 *
	 * @returns {void}
	 */
	setManualRangeValue(formId, name, value, set = true) {
		if (typeof value !== 'string') {
			return;
		}

		if (!(name in this.state.getStateElementsObject(formId))) {
			return;
		}

		this.setManualInputValue(formId, name, value, set);
		this.setRangeCurrentValue(formId, name);
	}

	/**
	 * Set range current value.
	 *
	 * @param {string} formId Form Id.
	 * @param {string} name Field name.
	 *
	 * @returns {void}
	 */
	setRangeCurrentValue(formId, name) {
		const current = this.state.getStateElementRangeCurrent(name, formId);
		const input = this.state.getStateElementInput(name, formId);
		const custom = this.state.getStateElementCustom(name, formId);
		const value = this.state.getStateElementValue(name, formId);

		// Set range current value as css variable due to inconsistency in browsers.
		if (input) {
			const min = input.min || 0;
			const max = input.max || 100;
			const parsedProgress = Number(((value - min) * 100) / (max - min)).toFixed(2);

			input.style.setProperty('--es-form-range-progress', `${parsedProgress}%`);

			if (custom) {
				custom.value = value;
			}
		}

		if (current.length) {
			current.forEach((item) => {
				item.innerHTML = value;
			});
		}
	}

	/**
	 * Set output results.
	 *
	 * @param {string} formId Form Id.
	 * @param {object} response Api response.
	 *
	 * @returns {void}
	 */
	setResultsOutput(formId, data) {
		const formFid = this.state.getStateFormFid(formId);
		// Check if we have output element - block.
		const outputElement = document.querySelector(`${this.state.getStateSelector('resultOutput', true)}[${this.state.getStateAttribute('formId')}="${formFid}"]`);

		// If no output element, bailout.
		if (!outputElement) {
			return;
		}

		this.resetResultsOutput(formFid);

		// Check if we have output items.
		const outputItems = data?.[this.state.getStateResponseOutputKey('variation')] ?? {};

		if (Object.keys(outputItems).length) {
			for (const [key, value] of Object.entries(outputItems)) {
				const itemElements = outputElement.querySelectorAll(
					`${this.state.getStateSelector('resultOutputItem', true)}[${this.state.getStateAttribute('resultOutputItemKey')}="${key}"]`,
				);

				itemElements.forEach((item) => {
					const operator = item.getAttribute(this.state.getStateAttribute('resultOutputItemOperator')) || globalManifest.comparator.IS;
					const startValue = item.getAttribute(this.state.getStateAttribute('resultOutputItemValue'));
					const endValue = item.getAttribute(this.state.getStateAttribute('resultOutputItemValueEnd'));

					if (this.getComparator()[operator](String(value), String(startValue), String(endValue))) {
						item.classList.remove(this.state.getStateSelector('isHidden'));
					}
				});

				const partElement = outputElement.querySelectorAll(
					`${this.state.getStateSelector('resultOutputPart', true)}[${this.state.getStateAttribute('resultOutputPart')}="${key}"]`,
				);

				if (partElement.length && value) {
					partElement.forEach((item) => {
						item.classList.remove(this.state.getStateSelector('isHidden'));
						item.innerHTML = value;
					});
				}
			}
		}

		// Check if output block is hidden.
		const outputElementIsHidden = outputElement.classList.contains(this.state.getStateSelector('isHidden'));

		// If hidden, show it.
		if (outputElementIsHidden) {
			outputElement.classList.remove(this.state.getStateSelector('isHidden'));
		}

		// Show form elements.
		const showFormElement = outputElement.querySelectorAll(`${this.state.getStateSelector('resultOutputShowForm', true)}`);

		if (showFormElement) {
			showFormElement.forEach((item) => {
				item.addEventListener('click', this.onFormShowEvent);
			});
		}

		this.dispatchFormEventForm(this.state.getStateEvent('afterResultsOutput'), formId, data);
	}

	/**
	 * Reset output results.
	 *
	 * @param {string} formId Form Id.
	 *
	 * @returns {void}
	 */
	resetResultsOutput(formId) {
		// Check if we have output element - block.
		const outputElement = document.querySelector(`${this.state.getStateSelector('resultOutput', true)}[${this.state.getStateAttribute('formId')}="${formId}"]`);

		if (!outputElement) {
			return;
		}

		// Reset items.
		const itemElements = outputElement.querySelectorAll(this.state.getStateSelector('resultOutputItem', true));

		if (itemElements.length) {
			itemElements.forEach((item) => {
				item.classList.add(this.state.getStateSelector('isHidden'));
			});
		}

		// Reset parts.
		const partElements = outputElement.querySelectorAll(this.state.getStateSelector('resultOutputPart', true));

		if (partElements.length) {
			partElements.forEach((item) => {
				if (item.hasAttribute(this.state.getStateAttribute('resultOutputPartDefault'))) {
					item.innerHTML = item.getAttribute(this.state.getStateAttribute('resultOutputPartDefault'));
				}
			});
		}
	}

	/**
	 * Get comparator object with all available operators.
	 *
	 * is  - is                               - if value is exact match.
	 * isn - is not                           - if value is not exact match.
	 * gt  - greater than                     - if value is greater than.
	 * gte - greater/equal than               - if value is greater/equal than.
	 * lt  - less than                        - if value is less than.
	 * lte - less/equal than                  - if value is less/equal than.
	 * c   - contains                         - if value contains value.
	 * cn  - contains not                     - if value doesn't contain value.
	 * sw  - starts with                      - if value starts with value.
	 * ew  - ends with                        - if value ends with value.
	 * b   - between range                    - if value is between two values.
	 * bs  - between range strict             - if value is between two values strict.
	 * bn  - not between range                - if value is not between two values.
	 * bns - not between between range strict - if value is not between two values strict.
	 *
	 * @returns {object}
	 */
	getComparator() {
		return {
			[globalManifest.comparator.IS]: (start, value) => value === start,
			[globalManifest.comparator.ISN]: (start, value) => value !== start,
			[globalManifest.comparator.GT]: (start, value) => parseFloat(String(start)) < parseFloat(String(value)),
			[globalManifest.comparator.GTE]: (start, value) => parseFloat(String(start)) <= parseFloat(String(value)),
			[globalManifest.comparator.LT]: (start, value) => parseFloat(String(start)) > parseFloat(String(value)),
			[globalManifest.comparator.LTE]: (start, value) => parseFloat(String(start)) >= parseFloat(String(value)),
			[globalManifest.comparator.C]: (start, value) => start.includes(value),
			[globalManifest.comparator.CN]: (start, value) => !start.includes(value),
			[globalManifest.comparator.SW]: (start, value) => start.startsWith(value),
			[globalManifest.comparator.EW]: (start, value) => start.endsWith(value),
<<<<<<< HEAD
			[globalManifest.comparatorExtended.B]: (start, value, end) => parseFloat(String(start)) < parseFloat(String(value)) && parseFloat(String(value)) < parseFloat(String(end)),
			[globalManifest.comparatorExtended.BS]: (start, value, end) => parseFloat(String(start)) <= parseFloat(String(value)) && parseFloat(String(value)) <= parseFloat(String(end)),
			[globalManifest.comparatorExtended.BN]: (start, value, end) => parseFloat(String(start)) < parseFloat(String(value)) || parseFloat(String(value)) > parseFloat(String(end)),
			[globalManifest.comparatorExtended.BNS]: (start, value, end) =>
=======
			[globalManifest.comparatorExtended.B]: (start, value, end) => 
				parseFloat(String(start)) < parseFloat(String(value)) && parseFloat(String(value)) < parseFloat(String(end)),
			[globalManifest.comparatorExtended.BS]: (start, value, end) => 
				parseFloat(String(start)) <= parseFloat(String(value)) && parseFloat(String(value)) <= parseFloat(String(end)),
			[globalManifest.comparatorExtended.BN]: (start, value, end) => 
				parseFloat(String(start)) < parseFloat(String(value)) || parseFloat(String(value)) > parseFloat(String(end)),
			[globalManifest.comparatorExtended.BNS]: (start, value, end) => 
>>>>>>> a08e2d4e
				parseFloat(String(start)) <= parseFloat(String(value)) || parseFloat(String(value)) >= parseFloat(String(end)),
		};
	}

	/**
	 * Get phone combined value.
	 *
	 * @param {string} formId Form Id.
	 * @param {string} name Field name.
	 *
	 * @returns {string}
	 */
	getPhoneCombinedValue(formId, name) {
		const data = this.state.getStateElementValue(name, formId);

		if (!data || data?.value === '') {
			return '';
		}

		if (!this.state.getStateFormConfigPhoneDisablePicker(formId)) {
			return data?.prefix === '' ? '' : `${data?.prefix}${data?.value}`;
		}

		return data?.value;
	}

	////////////////////////////////////////////////////////////////
	// Events callback
	////////////////////////////////////////////////////////////////

	/**
	 * Handle form show event.
	 *
	 * @param {object} event Event callback.
	 * @returns {void}
	 */
	onFormShowEvent = (e) => {
		const outputs = e?.target?.closest(this.state.getStateSelector('resultOutput', true));

		if (!outputs) {
			return;
		}

		outputs?.classList?.add(this.state.getStateSelector('isHidden'));

		for (const formId of this.state.getStateForms()) {
			const form = this.state.getStateFormElement(formId);

			if (!form) {
				continue;
			}

			form?.classList?.remove(this.state.getStateSelector('isHidden'));
		}
	};

	////////////////////////////////////////////////////////////////
	// Private methods - not shared to the public window object.
	////////////////////////////////////////////////////////////////

	/**
	 * Set all public methods.
	 *
	 * @returns {string}
	 */
	publicMethods() {
		setStateWindow();

		if (window[prefix].utils) {
			return;
		}

		window[prefix].utils = {
			resetErrors: (formId) => {
				this.resetErrors(formId);
			},
			createCustomEvent: (eventName, formId = null, additional = null) => {
				return this.createCustomEvent(eventName, (formId = null), (additional = null));
			},
			dispatchFormEventWindow: (eventName, additional = null) => {
				this.dispatchFormEventWindow(eventName, (additional = null));
			},
			dispatchFormEventForm: (eventName, formId, additional = null) => {
				this.dispatchFormEventForm(eventName, formId, (additional = null));
			},
			dispatchFormEventField: (eventName, formId, name, value) => {
				this.dispatchFormEventField(eventName, formId, name, value);
			},
			scrollToElement: (formId, name) => {
				this.scrollToElement(formId, name);
			},
			scrollToGlobalMsg: (formId) => {
				this.scrollToGlobalMsg(formId);
			},
			showLoader: (formId) => {
				this.showLoader(formId);
			},
			hideLoader: (formId) => {
				this.hideLoader(formId);
			},
			unsetFieldError: (formId, name) => {
				this.unsetFieldError(formId, name);
			},
			setFieldError: (formId, name, msg) => {
				this.setFieldError(formId, name, msg);
			},
			outputErrors: (formId, data) => {
				this.outputErrors(formId, data);
			},
			unsetGlobalMsg: (formId) => {
				this.unsetGlobalMsg(formId);
			},
			setGlobalMsg: (formId, msg, status, responseData = {}) => {
				this.setGlobalMsg(formId, msg, status, responseData);
			},
			getGtmData: (formId) => {
				this.getGtmData(formId);
			},
			gtmSubmit: (formId, status, responseData = {}) => {
				this.gtmSubmit(formId, status, responseData);
			},
			setFieldFilledState: (formId, name) => {
				this.setFieldFilledState(formId, name);
			},
			setFieldFilledStateByName: (formId, name, condition) => {
				this.setFieldFilledStateByName(formId, name, condition);
			},
			setActiveState: (formId, name) => {
				this.setActiveState(formId, name);
			},
			unsetActiveState: (formId, name) => {
				this.unsetActiveState(formId, name);
			},
			setFilledState: (formId, name) => {
				this.setFilledState(formId, name);
			},
			unsetFilledState: (formId, name) => {
				this.unsetFilledState(formId, name);
			},
			resetForm: (formId) => {
				this.resetForm(formId);
			},
			redirectToUrlByReference: (formId, redirectUrl, reload = false) => {
				this.redirectToUrlByReference(formId, redirectUrl, reload);
			},
			isFormLoaded: (formId) => {
				this.isFormLoaded(formId);
			},
			getSaveAsJsonFormatOutput: (formId, name) => {
				this.getSaveAsJsonFormatOutput(formId, name);
			},
			getFileNameFromFileObject: (file) => {
				this.getFileNameFromFileObject(file);
			},
			formSubmitErrorContentType: (response, type, formId) => {
				this.formSubmitErrorContentType(response, type, formId);
			},
			formSubmitIsJsonString: (response, type, formId) => {
				this.formSubmitIsJsonString(response, type, formId);
			},
			formSubmitErrorFatal: (msg, type, error, formId) => {
				this.formSubmitErrorFatal(msg, type, error, formId);
			},
			removeFormsWithMissingFormsBlock: () => {
				this.removeFormsWithMissingFormsBlock();
			},
			setOnFocus: (target) => {
				this.setOnFocus(target);
			},
			setOnBlur: (target) => {
				this.setOnBlur(target);
			},
			setManualPhoneValue: (formId, name, value) => {
				this.setManualPhoneValue(formId, name, value);
			},
			setManualDateValue: (formId, name, value) => {
				this.setManualDateValue(formId, name, value);
			},
			setManualSelectValue: (formId, name, value) => {
				this.setManualSelectValue(formId, name, value);
			},
			setManualCountryValue: (formId, name, value) => {
				this.setManualCountryValue(formId, name, value);
			},
			setManualCheckboxValue: (formId, name, value) => {
				this.setManualCheckboxValue(formId, name, value);
			},
			setManualRadioValue: (formId, name, value) => {
				this.setManualRadioValue(formId, name, value);
			},
			setManualInputValue: (formId, name, value) => {
				this.setManualInputValue(formId, name, value);
			},
			setManualRatingValue: (formId, name, value) => {
				this.setManualRatingValue(formId, name, value);
			},
			setManualRangeValue: (formId, name, value) => {
				this.setManualRangeValue(formId, name, value);
			},
			setRangeCurrentValue: (formId, name) => {
				this.setRangeCurrentValue(formId, name);
			},
			setResultsOutput: (formId, data) => {
				this.setResultsOutput(formId, data);
			},
			resetResultsOutput: (formId) => {
				this.resetResultsOutput(formId);
			},
			getComparator: () => {
				return this.getComparator();
			},
			getPhoneCombinedValue: (formId, name) => {
				return this.getPhoneCombinedValue(formId, name);
			},
		};
	}
}<|MERGE_RESOLUTION|>--- conflicted
+++ resolved
@@ -1452,12 +1452,6 @@
 			[globalManifest.comparator.CN]: (start, value) => !start.includes(value),
 			[globalManifest.comparator.SW]: (start, value) => start.startsWith(value),
 			[globalManifest.comparator.EW]: (start, value) => start.endsWith(value),
-<<<<<<< HEAD
-			[globalManifest.comparatorExtended.B]: (start, value, end) => parseFloat(String(start)) < parseFloat(String(value)) && parseFloat(String(value)) < parseFloat(String(end)),
-			[globalManifest.comparatorExtended.BS]: (start, value, end) => parseFloat(String(start)) <= parseFloat(String(value)) && parseFloat(String(value)) <= parseFloat(String(end)),
-			[globalManifest.comparatorExtended.BN]: (start, value, end) => parseFloat(String(start)) < parseFloat(String(value)) || parseFloat(String(value)) > parseFloat(String(end)),
-			[globalManifest.comparatorExtended.BNS]: (start, value, end) =>
-=======
 			[globalManifest.comparatorExtended.B]: (start, value, end) => 
 				parseFloat(String(start)) < parseFloat(String(value)) && parseFloat(String(value)) < parseFloat(String(end)),
 			[globalManifest.comparatorExtended.BS]: (start, value, end) => 
@@ -1465,7 +1459,6 @@
 			[globalManifest.comparatorExtended.BN]: (start, value, end) => 
 				parseFloat(String(start)) < parseFloat(String(value)) || parseFloat(String(value)) > parseFloat(String(end)),
 			[globalManifest.comparatorExtended.BNS]: (start, value, end) => 
->>>>>>> a08e2d4e
 				parseFloat(String(start)) <= parseFloat(String(value)) || parseFloat(String(value)) >= parseFloat(String(end)),
 		};
 	}
