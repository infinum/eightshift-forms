--- conflicted
+++ resolved
@@ -1,4 +1,3 @@
-import { CONDITIONAL_TAGS_OPERATORS, CONDITIONAL_TAGS_OPERATORS_EXTENDED } from '../../conditional-tags/assets/utils';
 import { ConditionalTags } from './conditional-tags';
 import { Enrichment } from './enrichment';
 import { Geolocation } from './geolocation';
@@ -1254,22 +1253,9 @@
 				const itemElements = outputElement.querySelectorAll(`${this.state.getStateSelector('resultOutputItem', true)}[${this.state.getStateAttribute('resultOutputItemKey')}="${key}"]`);
 
 				itemElements.forEach((item) => {
-<<<<<<< HEAD
-					const operator = item.getAttribute(this.state.getStateAttribute('resultOutputItemOperator')) || CONDITIONAL_TAGS_OPERATORS.IS;
-					const startValue = item.getAttribute(this.state.getStateAttribute('resultOutputItemValue'));
-					const endValue = item.getAttribute(this.state.getStateAttribute('resultOutputItemValueEnd'));
-
-					if (this.getComparator()[operator](String(value), String(startValue), String(endValue))) {
-						item.classList.remove(this.state.getStateSelector('isHidden'));
-					}
-				});
-			}
-		}
-=======
 					const operator = item.getAttribute(this.state.getStateAttribute('resultOutputItemOperator')) || globalManifest.comparator.IS;
 					const startValue = item.getAttribute(this.state.getStateAttribute('resultOutputItemValue'));
 					const endValue = item.getAttribute(this.state.getStateAttribute('resultOutputItemValueEnd'));
->>>>>>> dc5c9782
 
 					if (this.getComparator()[operator](String(value), String(startValue), String(endValue))) {
 						item.classList.remove(this.state.getStateSelector('isHidden'));
@@ -1344,8 +1330,6 @@
 	/**
 	 * Get comparator object with all available operators.
 	 *
-<<<<<<< HEAD
-=======
 	 * is  - is                               - if value is exact match.
 	 * isn - is not                           - if value is not exact match.
 	 * gt  - greater than                     - if value is greater than.
@@ -1360,30 +1344,10 @@
 	 * bn  - not between range                - if value is not between two values.
 	 * bns - not between between range strict - if value is not between two values strict.
 	 *
->>>>>>> dc5c9782
 	 * @returns {object}
 	 */
 	getComparator() {
 		return {
-<<<<<<< HEAD
-			[CONDITIONAL_TAGS_OPERATORS.IS]: (input, value) => value === input,
-			[CONDITIONAL_TAGS_OPERATORS.ISN]: (input, value) => value !== input,
-			[CONDITIONAL_TAGS_OPERATORS.GT]: (input, value) => parseFloat(String(input)) > parseFloat(String(value)),
-			[CONDITIONAL_TAGS_OPERATORS.GTE]: (input, value) => parseFloat(String(input)) >= parseFloat(String(value)),
-			[CONDITIONAL_TAGS_OPERATORS.LT]: (input, value) => parseFloat(String(input)) < parseFloat(String(value)),
-			[CONDITIONAL_TAGS_OPERATORS.LTE]: (input, value) => parseFloat(String(input)) <= parseFloat(String(value)),
-			[CONDITIONAL_TAGS_OPERATORS.C]: (input, value) => input.includes(value),
-			[CONDITIONAL_TAGS_OPERATORS.SW]: (input, value) => input.startsWith(value),
-			[CONDITIONAL_TAGS_OPERATORS.EW]: (input, value) => input.endsWith(value),
-			[CONDITIONAL_TAGS_OPERATORS_EXTENDED.B]: (input, value, end) => 
-				parseFloat(String(input)) > parseFloat(String(value)) && parseFloat(String(input)) < parseFloat(String(end)),
-			[CONDITIONAL_TAGS_OPERATORS_EXTENDED.BS]: (input, value, end) => 
-				parseFloat(String(input)) >= parseFloat(String(value)) && parseFloat(String(input)) <= parseFloat(String(end)),
-			[CONDITIONAL_TAGS_OPERATORS_EXTENDED.BN]: (input, value, end) => 
-				parseFloat(String(input)) < parseFloat(String(value)) || parseFloat(String(input)) > parseFloat(String(end)),
-			[CONDITIONAL_TAGS_OPERATORS_EXTENDED.BNS]: (input, value, end) => 
-				parseFloat(String(input)) <= parseFloat(String(value)) || parseFloat(String(input)) >= parseFloat(String(end)),
-=======
 			[globalManifest.comparator.IS]: (start, value) => value === start,
 			[globalManifest.comparator.ISN]: (start, value) => value !== start,
 			[globalManifest.comparator.GT]: (start, value) => parseFloat(String(start)) > parseFloat(String(value)),
@@ -1401,7 +1365,6 @@
 				parseFloat(String(start)) < parseFloat(String(value)) || parseFloat(String(start)) > parseFloat(String(end)),
 			[globalManifest.comparatorExtended.BNS]: (start, value, end) => 
 				parseFloat(String(start)) <= parseFloat(String(value)) || parseFloat(String(start)) >= parseFloat(String(end)),
->>>>>>> dc5c9782
 		};
 	};
 
