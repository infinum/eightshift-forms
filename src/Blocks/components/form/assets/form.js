/* global grecaptcha */

import { cookies } from '@eightshift/frontend-libs/scripts/helpers';
<<<<<<< HEAD
=======
import { ConditionalTags } from './conditional-tags';
import { Enrichment } from './enrichment';
>>>>>>> 0f7ac406
import { Utils } from './utilities';

/**
 * Main Forms class.
 */
export class Form {
<<<<<<< HEAD
	constructor(options) {
		/** @type Utils */
		this.utils = options ?? new Utils();
	}

	// Init all actions.
	init = () => {
=======
	constructor(options = {}) {
		/** @type Utils */
		this.utils = options.utils ?? new Utils();

		/** @type Enrichment */
		this.enrichment = new Enrichment(this.utils);

		/** @type ConditionalTags */
		this.conditionalTags = new ConditionalTags(this.utils);
	}

	////////////////////////////////////////////////////////////////
	// Public methods
	////////////////////////////////////////////////////////////////

	/**
	 * Init all actions.
	 * 
	 * @public
	 */
	init() {
		// Set all public methods.
		this.publicMethods();

		// Init all forms.
		this.initOnlyForms();

		// Init conditional tags.
		this.conditionalTags.init();

		// Init enrichment.
		this.enrichment.init();

		// Triger event that forms are fully loaded.
		this.utils.dispatchFormEvent(window, this.utils.EVENTS.FORMS_JS_LOADED);
	}

	/**
	 * Init all forms.
	 * 
	 * @public
	 */
	initOnlyForms() {
>>>>>>> 0f7ac406
		const elements = document.querySelectorAll(this.utils.formSelector);

		// Loop all forms on the page.
		[...elements].forEach((element) => {
			this.initOne(element);
		});
	}

	/**
	 * Init one form by element.
	 * 
	 * @param {object} element Form element.
	 *
	 * @public
	 */
	initOne(element) {
			// Regular submit.
			element.addEventListener('submit', this.onFormSubmitEvent);

			// Single submit for admin settings.
			if (this.utils.formIsAdmin) {
				const items = element.querySelectorAll(this.utils.submitSingleSelector);

				// Look all internal items for single submit option.
				[...items].forEach((item) => {
					if (item.type === 'submit') {
						item.addEventListener('click', this.onFormSubmitSingleEvent);
					} else {
						item.addEventListener('change', this.onFormSubmitSingleEvent);
					}
				});
			}

			// Get form ID.
			const formId = element.getAttribute(this.utils.DATA_ATTRIBUTES.formPostId);

			// All fields selectors.
			const inputs = element.querySelectorAll(this.utils.inputSelector);
			const textareas = element.querySelectorAll(this.utils.textareaSelector);
			const selects = element.querySelectorAll(this.utils.selectSelector);
			const files = element.querySelectorAll(this.utils.fileSelector);
<<<<<<< HEAD
			const conditionalTagsData = element.getAttribute(this.utils.DATA_ATTRIBUTES.conditionalTags);
=======
>>>>>>> 0f7ac406

			// Setup regular inputs.
			[...inputs].forEach((input) => {
				this.setupInputField(input);
			});

			// Setup select inputs.
<<<<<<< HEAD
			this.utils.customSelects[formId] = [];
=======
			this.utils.CUSTOM_SELECTS[formId] = [];
>>>>>>> 0f7ac406
			[...selects].forEach((select) => {
				this.setupSelectField(select, formId);
			});

			// Setup textarea inputs.
<<<<<<< HEAD
			this.utils.customTextareas[formId] = [];
=======
			this.utils.CUSTOM_TEXTAREAS[formId] = [];
>>>>>>> 0f7ac406
			[...textareas].forEach((textarea) => {
				this.setupTextareaField(textarea, formId);
			});

			// Setup file single inputs.
<<<<<<< HEAD
			this.utils.customFiles[formId] = [];
=======
			this.utils.CUSTOM_FILES[formId] = [];
>>>>>>> 0f7ac406
			[...files].forEach((file, index) => {
				this.setupFileField(file, formId, index, element);
			});

<<<<<<< HEAD
			// Load conditional data class if used.
			if (conditionalTagsData) {
				import('./conditional-tags').then(({ ConditionalTags }) => {
					const cTagsClass = new ConditionalTags({
						...this.utils,
						data: conditionalTagsData,
					});

					cTagsClass.init();

					// Populate window with necessary functions and prefix everything with "ct".
					window['esForms'] = {
						...window['esForms'],
						conditionalTags: cTagsClass,
					};
				});
			}

			// Triger event that form is fully loaded.
			this.utils.dispatchFormEvent(element, this.utils.EVENTS.FORM_JS_LOADED);
		});

		// Set localStorage data from global variable.
		this.utils.setLocalStorage();

		// Triger event that forms are fully loaded.
		this.utils.dispatchFormEvent(window, this.utils.EVENTS.FORMS_JS_LOADED);
	};

	// Handle form submit and all logic.
	onFormSubmit = (event) => {
		event.preventDefault();

		const element = event.target;

		if (this.utils.captcha) {
			grecaptcha.ready(() => {
				grecaptcha.execute(this.utils.captcha, {action: 'submit'}).then((token) => {
					this.formSubmitCaptcha(element, token);
				});
			});
		} else {
			this.formSubmit(element);
		}
	};

	// Handle form submit and all logic for only one field click.
	onFormSubmitSingle = (event) => {
		event.preventDefault();
		const {target} = event;

		this.formSubmit(target.closest(this.utils.formSelector), target);
	};
=======
			// Triger event that form is fully loaded.
			this.utils.dispatchFormEvent(element, this.utils.EVENTS.FORM_JS_LOADED);
	}
>>>>>>> 0f7ac406

	/**
	 *  Handle form submit and all logic in case we have captcha in place.
	 * 
	 * @param {object} element Form element.
	 * @param {string} token Captcha token from api.
	 *
	 * @public
	 */
	formSubmitCaptcha(element, token) {
		// Loader show.
		this.utils.showLoader(element);

		// Populate body data.
		const body = {
			method: element.getAttribute('method'),
			mode: 'same-origin',
			headers: {
				Accept: 'application/json',
			},
			body: JSON.stringify({
				token,
				formId: element.getAttribute(this.utils.DATA_ATTRIBUTES.formPostId),
			}),
			credentials: 'same-origin',
			redirect: 'follow',
			referrer: 'no-referrer',
		};

		fetch(`${this.utils.formSubmitRestApiUrl}-captcha`, body)
		.then((response) => {
			return response.json();
		})
		.then((response) => {
			// On success state.
			if (response.code >= 200 && response.code <= 299) {
				this.formSubmit(element);
			}

			// Normal errors.
			if (response.status === 'error') {
				// Clear all errors.
				this.utils.reset(element);

				// Remove loader.
				this.utils.hideLoader(element);

				// Set global msg.
				this.utils.setGlobalMsg(element, response.message, 'error');

				// Hide global msg in any case after some time.
				setTimeout(() => {
					this.utils.hideGlobalMsg(element);
<<<<<<< HEAD
				}, parseInt(this.utils.hideGlobalMessageTimeout, 10));
=======
				}, parseInt(this.utils.SETTINGS.HIDE_GLOBAL_MESSAGE_TIMEOUT, 10));
>>>>>>> 0f7ac406
			}
		});
	}

	/**
	 * Handle form submit and all logic.
	 * 
	 * @param {object} element Form element.
	 * @param {boolean} singleSubmit Is form single submit, used in admin.
	 *
	 * @public
	 */
	formSubmit(element, singleSubmit = false) {
		// Dispatch event.
		this.utils.dispatchFormEvent(element, this.utils.EVENTS.BEFORE_FORM_SUBMIT);

		// Loader show.
<<<<<<< HEAD
		if (!this.utils.captcha) {
=======
		if (!this.utils.SETTINGS.CAPTCHA) {
>>>>>>> 0f7ac406
			this.utils.showLoader(element);
		}

		const formData = this.getFormData(element, singleSubmit);

		const formType = element.getAttribute(this.utils.DATA_ATTRIBUTES.formType);

		// Populate body data.
		const body = {
			method: element.getAttribute('method'),
			mode: 'same-origin',
			headers: {
				Accept: 'multipart/form-data',
			},
			body: formData,
			credentials: 'same-origin',
			redirect: 'follow',
			referrer: 'no-referrer',
		};

		fetch(!this.utils.formIsAdmin ? `${this.utils.formSubmitRestApiUrl}-${formType}` : this.utils.formSubmitRestApiUrl, body)
			.then((response) => {
				return response.json();
			})
			.then((response) => {
				// Dispatch event.
				this.utils.dispatchFormEvent(element, this.utils.EVENTS.AFTER_FORM_SUBMIT);

				// Clear all errors.
				this.utils.reset(element);

				// Remove loader.
				this.utils.hideLoader(element);

				// On success state.
				if (response.code >= 200 && response.code <= 299) {
					// Send GTM.
					this.utils.gtmSubmit(element);

					// Redirect on success.
					if (element.hasAttribute(this.utils.DATA_ATTRIBUTES.successRedirect) || singleSubmit) {
						// Dispatch event.
						this.utils.dispatchFormEvent(element, this.utils.EVENTS.AFTER_FORM_SUBMIT_SUCCESS_REDIRECT);

						// Set global msg.
						this.utils.setGlobalMsg(element, response.message, 'success');

						// Redirect to url and update url params from from data.
						this.utils.redirectToUrl(element, formData);
					} else {
						// Do normal success without redirect.
						// Dispatch event.
						this.utils.dispatchFormEvent(element, this.utils.EVENTS.AFTER_FORM_SUBMIT_SUCCESS);

						// Set global msg.
						this.utils.setGlobalMsg(element, response.message, 'success');

						// Clear form values.
						this.utils.resetForm(element);
					}
				}

				// On redirect with custom action state.
				if (response.code >= 300 && response.code <= 399) {
					// Send GTM.
					this.utils.gtmSubmit(element);

					// Set global msg.
					this.utils.setGlobalMsg(element, response.message, 'success');

					// Do the actual redirect after some time.
					setTimeout(() => {
						element.submit();
<<<<<<< HEAD
					}, parseInt(this.utils.redirectionTimeout, 10));
=======
					}, parseInt(this.utils.SETTINGS.REDIRECTION_TIMEOUT, 10));
>>>>>>> 0f7ac406
				}

				// Normal errors.
				if (response.status === 'error') {
					// Dispatch event.
					this.utils.dispatchFormEvent(element, this.utils.EVENTS.AFTER_FORM_SUBMIT_ERROR);

					// Set global msg.
					this.utils.setGlobalMsg(element, response.message, 'error');
				}

				// Validate fields error.
				if (response.status === 'error_validation') {
					// Dispatch event.
					this.utils.dispatchFormEvent(element, this.utils.EVENTS.AFTER_FORM_SUBMIT_ERROR_VALIDATION);

					// Output field errors.
					this.utils.outputErrors(element, response.validation);
				}

				// Hide global msg in any case after some time.
				setTimeout(() => {
					this.utils.hideGlobalMsg(element);
<<<<<<< HEAD
				}, parseInt(this.utils.hideGlobalMessageTimeout, 10));
=======
				}, parseInt(this.utils.SETTINGS.HIDE_GLOBAL_MESSAGE_TIMEOUT, 10));
>>>>>>> 0f7ac406

				// Dispatch event.
				this.utils.dispatchFormEvent(element, this.utils.EVENTS.AFTER_FORM_SUBMIT_END);
			})
			.catch(() => {
<<<<<<< HEAD
				this.utils.setGlobalMsg(element, this.utils.formServerErrorMsg, 'error');
=======
				this.utils.setGlobalMsg(element, this.utils.SETTINGS.FORM_SERVER_ERROR_MSG, 'error');
>>>>>>> 0f7ac406

				// Remove loader.
				this.utils.hideLoader(element);

				// Hide global msg in any case after some time.
				setTimeout(() => {
					this.utils.hideGlobalMsg(element);
<<<<<<< HEAD
				}, parseInt(this.utils.hideGlobalMessageTimeout, 10));
=======
				}, parseInt(this.utils.SETTINGS.HIDE_GLOBAL_MESSAGE_TIMEOUT, 10));
>>>>>>> 0f7ac406
			});
	}

	/**
	 * Build form data object.
	 * 
	 * @param {object} element Form element.
	 * @param {boolean} singleSubmit Is form single submit, used in admin.
	 *
	 * @public
	 */
	getFormData(element, singleSubmit = false) {
		const formData = new FormData();

		const groups = element.querySelectorAll(`${this.utils.groupSelector}`);

		const formId = element.getAttribute(this.utils.DATA_ATTRIBUTES.formPostId);

		// Check if we are saving group items in one key.
		if (groups.length && !singleSubmit) {
			for (const [key, group] of Object.entries(groups)) { // eslint-disable-line no-unused-vars
				const groupId = group.getAttribute(this.utils.DATA_ATTRIBUTES.fieldId);
				const groupInner = group.querySelectorAll(`
					${this.utils.groupInnerSelector} input,
					${this.utils.groupInnerSelector} select,
					${this.utils.groupInnerSelector} textarea
				`);

				if (groupInner.length) {
					const groupInnerItems = {};

					for (const [key, groupInnerItem] of Object.entries(groupInner)) { // eslint-disable-line no-unused-vars
						const {
							id,
							value,
							disabled,
						} = groupInnerItem;

						if (disabled) {
							continue;
						}

						groupInnerItems[id] = value;
					}

					formData.append(groupId, JSON.stringify({
						value: groupInnerItems,
						type: 'group',
					}));
				}
			}
		}

		let items = element.querySelectorAll(`
			input:not(${this.utils.groupInnerSelector} input),
			select:not(${this.utils.groupInnerSelector} select),
			textarea:not(${this.utils.groupInnerSelector} textarea)
		`);

		const formType = element.getAttribute(this.utils.DATA_ATTRIBUTES.formType);

		// If single submit override items and pass only one item to submit.
		if (singleSubmit) {
			items = [
				singleSubmit
			];
		}

		// Iterate all form items.
		for (const [key, item] of Object.entries(items)) { // eslint-disable-line no-unused-vars
			const {
				type,
				name,
				id,
				files,
				disabled,
				checked,
				dataset: {
					objectTypeId, // Used for HubSpot only
				}
			} = item;

			if (disabled) {
				continue;
			}

			let {
				value,
			} = item;

			// Build data object.
			const data = {
				name,
				value,
				type,
			};

			// Adde internal type for additional logic in some integrations.
			data.internalType = item.getAttribute(this.utils.DATA_ATTRIBUTES.fieldTypeInternal);

			if (formType === 'hubspot') {
				data.objectTypeId = objectTypeId ?? '';
			}

			// If checkbox/radio on empty change to empty value.
			if ((type === 'checkbox' || type === 'radio') && !checked) {
				// If unchecked value attribute is added use that if not send an empty value.
				data.value = item.getAttribute(this.utils.DATA_ATTRIBUTES.fieldUncheckedValue) ?? '';
			}

			// Append files field.
			if (type === 'file') {
				// Default use normal files form input.
				let fileList = files;

				// If custom file use files got from the global object of files uploaded.
				if (this.utils.isCustom(item)) {
<<<<<<< HEAD
					fileList = this.utils.files[formId][id] ?? [];
=======
					fileList = this.utils.FILES[formId][id] ?? [];
>>>>>>> 0f7ac406
				}

				// Loop files and append.
				if (fileList.length) {
					for (const [key, file] of Object.entries(fileList)) {
						formData.append(`${id}[${key}]`, file);
					}
				} else {
					formData.append(`${id}[0]`, JSON.stringify({}));
				}
			} else {
				// Output/append all fields.
				formData.append(id, JSON.stringify(data));
			}
		}

		// Add form ID field.
		formData.append(this.utils.FORM_PARAMS.postId, JSON.stringify({
			value: formId,
			type: 'hidden',
		}));

		// Add form type field.
		formData.append(this.utils.FORM_PARAMS.type, JSON.stringify({
			value: formType,
			type: 'hidden',
		}));

		// Add form action field.
		formData.append(this.utils.FORM_PARAMS.action, JSON.stringify({
			value: element.getAttribute('action'),
			type: 'hidden',
		}));

		// Add action external field.
		formData.append(this.utils.FORM_PARAMS.actionExternal, JSON.stringify({
			value: element.getAttribute(this.utils.DATA_ATTRIBUTES.actionExternal),
			type: 'hidden',
		}));

		// Add additional options for HubSpot only.
		if (formType === 'hubspot' && !this.utils.formIsAdmin) {
			formData.append(this.utils.FORM_PARAMS.hubspotCookie, JSON.stringify({
				value: cookies.getCookie('hubspotutk'),
				type: 'hidden',
			}));

			formData.append(this.utils.FORM_PARAMS.hubspotPageName, JSON.stringify({
				value: document.title,
				type: 'hidden',
			}));

			formData.append(this.utils.FORM_PARAMS.hubspotPageUrl, JSON.stringify({
				value: window.location.href,
				type: 'hidden',
			}));
		}

		if (singleSubmit && this.utils.formIsAdmin) {
			formData.append(this.utils.FORM_PARAMS.singleSubmit, JSON.stringify({
				value: 'true',
				type: 'hidden',
			}));
		}

		// Set localStorage to hidden field.
<<<<<<< HEAD
	 const storage = this.utils.getLocalStorage();
	 if (storage) {
		formData.append(this.utils.FORM_PARAMS.storage, JSON.stringify({
			value: storage,
			type: 'hidden',
		}));
	 }

		return formData;
	};

	// Setup Regular field.
	setupInputField = (input) => {
=======
		if (this.enrichment.isEnrichmentUsed()) {
			const storage = this.enrichment.getLocalStorage();
			if (storage) {
			 formData.append(this.utils.FORM_PARAMS.storage, JSON.stringify({
				 value: storage,
				 type: 'hidden',
			 }));
			}
		}

		return formData;
	}

	/**
	 * Setup Regular field.
	 *
	 * @param {object} input Input element.
	 *
	 * @public
	 */
	setupInputField(input) {
>>>>>>> 0f7ac406
		this.utils.preFillOnInit(input, input.type);

		input.addEventListener('keydown', this.utils.onFocusEvent);
		input.addEventListener('focus', this.utils.onFocusEvent);
		input.addEventListener('blur', this.utils.onBlurEvent);
<<<<<<< HEAD
	};

	// Setup Select field.
	setupSelectField = (select, formId) => {
=======
	}

	/**
	 * Setup Select field.
	 * 
	 * @param {object} select Input element.
	 * @param {string} formId Form Id specific to one form.
	 *
	 * @public
	 */
	setupSelectField(select, formId) {
>>>>>>> 0f7ac406
		const option = select.querySelector('option');

		if (this.utils.isCustom(select)) {
			import('choices.js').then((Choices) => {
				const choices = new Choices.default(select, {
					searchEnabled: false,
					shouldSort: false,
					position: 'bottom',
					allowHTML: true,
				});

				this.utils.preFillOnInit(choices, 'select-custom');

<<<<<<< HEAD
				this.utils.customSelects[formId].push(choices);
=======
				this.utils.CUSTOM_SELECTS[formId].push(choices);
>>>>>>> 0f7ac406

				select.closest('.choices').addEventListener('focus', this.utils.onFocusEvent);
				select.closest('.choices').addEventListener('blur', this.utils.onBlurEvent);
			});
		} else {
			this.utils.preFillOnInit(option, 'select');

			select.addEventListener('focus', this.utils.onFocusEvent);
			select.addEventListener('blur', this.utils.onBlurEvent);
		}
<<<<<<< HEAD
	};

	// Setup Textarea field.
	setupTextareaField = (textarea, formId) => {
		this.utils.preFillOnInit(textarea, 'textarea');

		textarea.addEventListener('keydown', this.utils.onFocusEvent);
		textarea.addEventListener('focus', this.utils.onFocusEvent);
		textarea.addEventListener('blur', this.utils.onBlurEvent);

=======
	}

	/**
	 * Setup Textarea field.
	 * 
	 * @param {object} textarea Input element.
	 * @param {string} formId Form Id specific to one form.
	 *
	 * @public
	 */
	setupTextareaField(textarea, formId) {
		this.utils.preFillOnInit(textarea, 'textarea');

		textarea.addEventListener('keydown', this.utils.onFocusEvent);
		textarea.addEventListener('focus', this.utils.onFocusEvent);
		textarea.addEventListener('blur', this.utils.onBlurEvent);

>>>>>>> 0f7ac406
		if (this.utils.isCustom(textarea)) {
			import('autosize').then((autosize) => {
				textarea.setAttribute('rows', '1');
				textarea.setAttribute('cols', '');

				autosize.default(textarea);

<<<<<<< HEAD
				this.utils.customTextareas[formId].push(autosize.default);
=======
				this.utils.CUSTOM_TEXTAREAS[formId].push(autosize.default);
>>>>>>> 0f7ac406
			});
		}
	}

<<<<<<< HEAD
	// Setup file single field.
	setupFileField = (file, formId, index) => {
=======
	/**
	 * Setup file single field.
	 * 
	 * @param {object} file Input element.
	 * @param {string} formId Form Id specific to one form.
	 * @param {number} index Loop index.
	 *
	 * @public
	 */
	setupFileField(file, formId, index) {
>>>>>>> 0f7ac406
		if (this.utils.isCustom(file)) {

			const fileId = file?.id;

<<<<<<< HEAD
			if (typeof this.utils.files[formId] === 'undefined') {
				this.utils.files[formId] = {};
			}

			if (typeof this.utils.files[formId][fileId] === 'undefined') {
				this.utils.files[formId][fileId] = [];
=======
			if (typeof this.utils.FILES[formId] === 'undefined') {
				this.utils.FILES[formId] = {};
			}

			if (typeof this.utils.FILES[formId][fileId] === 'undefined') {
				this.utils.FILES[formId][fileId] = [];
>>>>>>> 0f7ac406
			}

			import('dropzone').then((Dropzone) => {
				// Init dropzone.
				const myDropzone = new Dropzone.default(
					file.closest(this.utils.fieldSelector),
					{
						url: "/",
						addRemoveLinks: true,
						autoProcessQueue: false,
						autoDiscover: false,
						maxFiles: !file.multiple ? 1 : null,
<<<<<<< HEAD
						dictRemoveFile: this.utils.fileCustomRemoveLabel,
					}
				);

				this.utils.customFiles[formId].push(myDropzone);
=======
						dictRemoveFile: this.utils.SETTINGS.FILE_CUSTOM_REMOVE_LABEL,
					}
				);

				this.utils.CUSTOM_FILES[formId].push(myDropzone);
>>>>>>> 0f7ac406

				// On add one file.
				myDropzone.on("addedfile", (file) => {
					setTimeout(() => {
						file.previewTemplate.classList.add(this.utils.SELECTORS.CLASS_ACTIVE);
					}, 200);

					setTimeout(() => {
						file.previewTemplate.classList.add(this.utils.SELECTORS.CLASS_FILLED);
					}, 1200);

<<<<<<< HEAD
					this.utils.files[formId][fileId].push(file);
=======
					this.utils.FILES[formId][fileId].push(file);
>>>>>>> 0f7ac406
				});

				// On max file size reached.
				myDropzone.on('maxfilesreached', () => {
					myDropzone.removeEventListeners();
				});

				// On error while upload.
				myDropzone.on("error", (file) => {
					setTimeout(() => {
						file.previewTemplate.classList.add(this.utils.SELECTORS.CLASS_HAS_ERROR);
					}, 1500);

<<<<<<< HEAD
					const itemsLeft = this.utils.files[formId][fileId].filter((item) => item.upload.uuid !== file.upload.uuid);

					this.utils.files[formId][fileId] = [...itemsLeft];
=======
					const itemsLeft = this.utils.FILES[formId][fileId].filter((item) => item.upload.uuid !== file.upload.uuid);

					this.utils.FILES[formId][fileId] = [...itemsLeft];
>>>>>>> 0f7ac406
				});

				// On remove files.
				myDropzone.on("removedfile", (file) => {
<<<<<<< HEAD
					const itemsLeft = this.utils.files[formId][fileId].filter((item) => item.upload.uuid !== file.upload.uuid);

					this.utils.files[formId][fileId] = [...itemsLeft];
=======
					const itemsLeft = this.utils.FILES[formId][fileId].filter((item) => item.upload.uuid !== file.upload.uuid);

					this.utils.FILES[formId][fileId] = [...itemsLeft];
>>>>>>> 0f7ac406

					myDropzone.setupEventListeners();
				});

				// Trigger on wrap click.
				file.nextElementSibling.setAttribute('dropzone-index', index);
				file.nextElementSibling.setAttribute('dropzone-form-id', formId);
				file.nextElementSibling.addEventListener('click', this.onCustomFileWrapClickEvent);

				// Button inside wrap element.
				const button = file.parentNode.querySelector('a');

				button.addEventListener('focus', this.utils.onFocusEvent);
				button.addEventListener('blur', this.utils.onBlurEvent);
			});
		}
<<<<<<< HEAD
	};

	// On custom file wrapper click event callback.
	onCustomFileWrapClickEvent = (event) => {
		event.preventDefault();
		event.stopPropagation();

		const index = event.currentTarget.getAttribute('dropzone-index');
		const formId = event.currentTarget.getAttribute('dropzone-form-id');

		this.utils.customFiles[formId][index].hiddenFileInput.click();
	};

	// Remove all event listeners from elements.
	removeEvents = () => {
=======
	}

	/**
	 * Remove all event listeners from elements.
	 * 
	 * @public
	 */
	removeEvents() {
>>>>>>> 0f7ac406
		const elements = document.querySelectorAll(this.utils.formSelector);

		[...elements].forEach((element) => {
			// Regular submit.
			element.removeEventListener('submit', this.onFormSubmitEvent);

			const formId = element.getAttribute(this.utils.DATA_ATTRIBUTES.formPostId);

			const inputs = element.querySelectorAll(this.utils.inputSelector);
			const textareas = element.querySelectorAll(this.utils.textareaSelector);
			const selects = element.querySelectorAll(this.utils.selectSelector);
			const files = element.querySelectorAll(this.utils.fileSelector);

			[...inputs].forEach((input) => {
				input.removeEventListener('keydown', this.utils.onFocusEvent);
				input.removeEventListener('focus', this.utils.onFocusEvent);
				input.removeEventListener('blur', this.utils.onBlurEvent);
			});

			[...selects].forEach((select) => {
				if (this.utils.isCustom(select)) {
<<<<<<< HEAD
					if (typeof this.utils.customSelects?.[formId] !== 'undefined') {
						delete this.utils.customSelects[formId];
=======
					if (typeof this.utils.CUSTOM_SELECTS?.[formId] !== 'undefined') {
						delete this.utils.CUSTOM_SELECTS[formId];
>>>>>>> 0f7ac406
					}
				} else {
					select.removeEventListener('focus', this.utils.onFocusEvent);
					select.removeEventListener('blur', this.utils.onBlurEvent);
				}
			});

			// Setup textarea inputs.
			[...textareas].forEach((textarea) => {
				textarea.removeEventListener('keydown', this.utils.onFocusEvent);
				textarea.removeEventListener('focus', this.utils.onFocusEvent);
				textarea.removeEventListener('blur', this.utils.onBlurEvent);

				if (this.utils.isCustom(textarea)) {
<<<<<<< HEAD
					if (typeof this.utils.customTextareas?.[formId] !== 'undefined') {
						delete this.utils.customTextareas[formId];
=======
					if (typeof this.utils.CUSTOM_TEXTAREAS?.[formId] !== 'undefined') {
						delete this.utils.CUSTOM_TEXTAREAS[formId];
>>>>>>> 0f7ac406
					}
				}
			});

			// Setup file single inputs.
			[...files].forEach((file) => {
<<<<<<< HEAD
				if (typeof this.utils.customFiles?.[formId] !== 'undefined') {
					delete this.utils.customFiles[formId];
=======
				if (typeof this.utils.CUSTOM_FILES?.[formId] !== 'undefined') {
					delete this.utils.CUSTOM_FILES[formId];
>>>>>>> 0f7ac406
				}

				file.nextElementSibling.removeEventListener('click', this.onCustomFileWrapClickEvent);

				const button = file.parentNode.querySelector('a');

				button.removeEventListener('focus', this.utils.onFocusEvent);
				button.removeEventListener('blur', this.utils.onBlurEvent);
			});

			this.utils.dispatchFormEvent(element, this.utils.EVENTS.AFTER_FORM_EVENTS_CLEAR);
		});
<<<<<<< HEAD
	};
=======
	}

	////////////////////////////////////////////////////////////////
	// Events callback
	////////////////////////////////////////////////////////////////

	/**
	 * Handle form submit and all logic.
	 * 
	 * @param {object} event Event callback.
	 *
	 * @public
	 */
	onFormSubmitEvent = (event) => {
		event.preventDefault();

		const element = event.target;
		

		if (this.utils.isCaptchaUsed()) {
			grecaptcha.ready(() => {
				grecaptcha.execute(this.utils.SETTINGS.CAPTCHA, {action: 'submit'}).then((token) => {
					this.formSubmitCaptcha(element, token);
				});
			});
		} else {
			this.formSubmit(element);
		}
	};

	/**
	 * On custom file wrapper click event callback.
	 *
	 * @param {object} event Event callback.
	 *
	 * @public
	 */
	onCustomFileWrapClickEvent = (event) => {
		event.preventDefault();
		event.stopPropagation();

		const index = event.currentTarget.getAttribute('dropzone-index');
		const formId = event.currentTarget.getAttribute('dropzone-form-id');

		this.utils.CUSTOM_FILES[formId][index].hiddenFileInput.click();
	};

	/**
	 * Handle form submit and all logic for only one field click.
	 *
	 * @param {object} event Event callback.
	 *
	 * @private
	 */
	onFormSubmitSingleEvent = (event) => {
		event.preventDefault();
		const {target} = event;

		this.formSubmit(target.closest(this.utils.formSelector), target);
	};

	////////////////////////////////////////////////////////////////
	// Private methods - not shared to the public window object.
	////////////////////////////////////////////////////////////////

	/**
	 * Set all public methods.
	 * 
	 * @private
	 */
	publicMethods() {
		if (typeof window[this.prefix]?.form === 'undefined') {
			window[this.utils.prefix].form = {
				init() {
					this.init();
				},
				initOnlyForms() {
					this.initOnlyForms();
				},
				initOne(element) {
					this.initOne(element);
				},
				onFormSubmitEvent(event) {
					this.onFormSubmitEvent(event);
				},
				formSubmitCaptcha(element, token) {
					this.formSubmitCaptcha(element, token);
				},
				formSubmit(element) {
					this.formSubmit(element);
				},
				getFormData(element) {
					this.getFormData(element);
				},
				setupInputField(input) {
					this.setupInputField(input);
				},
				setupSelectField(select, formId) {
					this.setupSelectField(select, formId);
				},
				setupTextareaField(textarea, formId) {
					this.setupTextareaField(textarea, formId);
				},
				setupFileField(file, formId, index) {
					this.setupFileField(file, formId, index);
				},
				onCustomFileWrapClickEvent(event) {
					this.onCustomFileWrapClickEvent(event);
				},
				removeEvents() {
					this.removeEvents();
				},
			};
		}
	}
>>>>>>> 0f7ac406
}<|MERGE_RESOLUTION|>--- conflicted
+++ resolved
@@ -1,26 +1,14 @@
 /* global grecaptcha */
 
 import { cookies } from '@eightshift/frontend-libs/scripts/helpers';
-<<<<<<< HEAD
-=======
 import { ConditionalTags } from './conditional-tags';
 import { Enrichment } from './enrichment';
->>>>>>> 0f7ac406
 import { Utils } from './utilities';
 
 /**
  * Main Forms class.
  */
 export class Form {
-<<<<<<< HEAD
-	constructor(options) {
-		/** @type Utils */
-		this.utils = options ?? new Utils();
-	}
-
-	// Init all actions.
-	init = () => {
-=======
 	constructor(options = {}) {
 		/** @type Utils */
 		this.utils = options.utils ?? new Utils();
@@ -64,7 +52,6 @@
 	 * @public
 	 */
 	initOnlyForms() {
->>>>>>> 0f7ac406
 		const elements = document.querySelectorAll(this.utils.formSelector);
 
 		// Loop all forms on the page.
@@ -106,10 +93,6 @@
 			const textareas = element.querySelectorAll(this.utils.textareaSelector);
 			const selects = element.querySelectorAll(this.utils.selectSelector);
 			const files = element.querySelectorAll(this.utils.fileSelector);
-<<<<<<< HEAD
-			const conditionalTagsData = element.getAttribute(this.utils.DATA_ATTRIBUTES.conditionalTags);
-=======
->>>>>>> 0f7ac406
 
 			// Setup regular inputs.
 			[...inputs].forEach((input) => {
@@ -117,94 +100,26 @@
 			});
 
 			// Setup select inputs.
-<<<<<<< HEAD
-			this.utils.customSelects[formId] = [];
-=======
 			this.utils.CUSTOM_SELECTS[formId] = [];
->>>>>>> 0f7ac406
 			[...selects].forEach((select) => {
 				this.setupSelectField(select, formId);
 			});
 
 			// Setup textarea inputs.
-<<<<<<< HEAD
-			this.utils.customTextareas[formId] = [];
-=======
 			this.utils.CUSTOM_TEXTAREAS[formId] = [];
->>>>>>> 0f7ac406
 			[...textareas].forEach((textarea) => {
 				this.setupTextareaField(textarea, formId);
 			});
 
 			// Setup file single inputs.
-<<<<<<< HEAD
-			this.utils.customFiles[formId] = [];
-=======
 			this.utils.CUSTOM_FILES[formId] = [];
->>>>>>> 0f7ac406
 			[...files].forEach((file, index) => {
 				this.setupFileField(file, formId, index, element);
 			});
 
-<<<<<<< HEAD
-			// Load conditional data class if used.
-			if (conditionalTagsData) {
-				import('./conditional-tags').then(({ ConditionalTags }) => {
-					const cTagsClass = new ConditionalTags({
-						...this.utils,
-						data: conditionalTagsData,
-					});
-
-					cTagsClass.init();
-
-					// Populate window with necessary functions and prefix everything with "ct".
-					window['esForms'] = {
-						...window['esForms'],
-						conditionalTags: cTagsClass,
-					};
-				});
-			}
-
 			// Triger event that form is fully loaded.
 			this.utils.dispatchFormEvent(element, this.utils.EVENTS.FORM_JS_LOADED);
-		});
-
-		// Set localStorage data from global variable.
-		this.utils.setLocalStorage();
-
-		// Triger event that forms are fully loaded.
-		this.utils.dispatchFormEvent(window, this.utils.EVENTS.FORMS_JS_LOADED);
-	};
-
-	// Handle form submit and all logic.
-	onFormSubmit = (event) => {
-		event.preventDefault();
-
-		const element = event.target;
-
-		if (this.utils.captcha) {
-			grecaptcha.ready(() => {
-				grecaptcha.execute(this.utils.captcha, {action: 'submit'}).then((token) => {
-					this.formSubmitCaptcha(element, token);
-				});
-			});
-		} else {
-			this.formSubmit(element);
-		}
-	};
-
-	// Handle form submit and all logic for only one field click.
-	onFormSubmitSingle = (event) => {
-		event.preventDefault();
-		const {target} = event;
-
-		this.formSubmit(target.closest(this.utils.formSelector), target);
-	};
-=======
-			// Triger event that form is fully loaded.
-			this.utils.dispatchFormEvent(element, this.utils.EVENTS.FORM_JS_LOADED);
-	}
->>>>>>> 0f7ac406
+	}
 
 	/**
 	 *  Handle form submit and all logic in case we have captcha in place.
@@ -258,11 +173,7 @@
 				// Hide global msg in any case after some time.
 				setTimeout(() => {
 					this.utils.hideGlobalMsg(element);
-<<<<<<< HEAD
-				}, parseInt(this.utils.hideGlobalMessageTimeout, 10));
-=======
 				}, parseInt(this.utils.SETTINGS.HIDE_GLOBAL_MESSAGE_TIMEOUT, 10));
->>>>>>> 0f7ac406
 			}
 		});
 	}
@@ -280,11 +191,7 @@
 		this.utils.dispatchFormEvent(element, this.utils.EVENTS.BEFORE_FORM_SUBMIT);
 
 		// Loader show.
-<<<<<<< HEAD
-		if (!this.utils.captcha) {
-=======
 		if (!this.utils.SETTINGS.CAPTCHA) {
->>>>>>> 0f7ac406
 			this.utils.showLoader(element);
 		}
 
@@ -358,11 +265,7 @@
 					// Do the actual redirect after some time.
 					setTimeout(() => {
 						element.submit();
-<<<<<<< HEAD
-					}, parseInt(this.utils.redirectionTimeout, 10));
-=======
 					}, parseInt(this.utils.SETTINGS.REDIRECTION_TIMEOUT, 10));
->>>>>>> 0f7ac406
 				}
 
 				// Normal errors.
@@ -386,21 +289,13 @@
 				// Hide global msg in any case after some time.
 				setTimeout(() => {
 					this.utils.hideGlobalMsg(element);
-<<<<<<< HEAD
-				}, parseInt(this.utils.hideGlobalMessageTimeout, 10));
-=======
 				}, parseInt(this.utils.SETTINGS.HIDE_GLOBAL_MESSAGE_TIMEOUT, 10));
->>>>>>> 0f7ac406
 
 				// Dispatch event.
 				this.utils.dispatchFormEvent(element, this.utils.EVENTS.AFTER_FORM_SUBMIT_END);
 			})
 			.catch(() => {
-<<<<<<< HEAD
-				this.utils.setGlobalMsg(element, this.utils.formServerErrorMsg, 'error');
-=======
 				this.utils.setGlobalMsg(element, this.utils.SETTINGS.FORM_SERVER_ERROR_MSG, 'error');
->>>>>>> 0f7ac406
 
 				// Remove loader.
 				this.utils.hideLoader(element);
@@ -408,11 +303,7 @@
 				// Hide global msg in any case after some time.
 				setTimeout(() => {
 					this.utils.hideGlobalMsg(element);
-<<<<<<< HEAD
-				}, parseInt(this.utils.hideGlobalMessageTimeout, 10));
-=======
 				}, parseInt(this.utils.SETTINGS.HIDE_GLOBAL_MESSAGE_TIMEOUT, 10));
->>>>>>> 0f7ac406
 			});
 	}
 
@@ -530,11 +421,7 @@
 
 				// If custom file use files got from the global object of files uploaded.
 				if (this.utils.isCustom(item)) {
-<<<<<<< HEAD
-					fileList = this.utils.files[formId][id] ?? [];
-=======
 					fileList = this.utils.FILES[formId][id] ?? [];
->>>>>>> 0f7ac406
 				}
 
 				// Loop files and append.
@@ -601,21 +488,6 @@
 		}
 
 		// Set localStorage to hidden field.
-<<<<<<< HEAD
-	 const storage = this.utils.getLocalStorage();
-	 if (storage) {
-		formData.append(this.utils.FORM_PARAMS.storage, JSON.stringify({
-			value: storage,
-			type: 'hidden',
-		}));
-	 }
-
-		return formData;
-	};
-
-	// Setup Regular field.
-	setupInputField = (input) => {
-=======
 		if (this.enrichment.isEnrichmentUsed()) {
 			const storage = this.enrichment.getLocalStorage();
 			if (storage) {
@@ -637,18 +509,11 @@
 	 * @public
 	 */
 	setupInputField(input) {
->>>>>>> 0f7ac406
 		this.utils.preFillOnInit(input, input.type);
 
 		input.addEventListener('keydown', this.utils.onFocusEvent);
 		input.addEventListener('focus', this.utils.onFocusEvent);
 		input.addEventListener('blur', this.utils.onBlurEvent);
-<<<<<<< HEAD
-	};
-
-	// Setup Select field.
-	setupSelectField = (select, formId) => {
-=======
 	}
 
 	/**
@@ -660,7 +525,6 @@
 	 * @public
 	 */
 	setupSelectField(select, formId) {
->>>>>>> 0f7ac406
 		const option = select.querySelector('option');
 
 		if (this.utils.isCustom(select)) {
@@ -674,11 +538,7 @@
 
 				this.utils.preFillOnInit(choices, 'select-custom');
 
-<<<<<<< HEAD
-				this.utils.customSelects[formId].push(choices);
-=======
 				this.utils.CUSTOM_SELECTS[formId].push(choices);
->>>>>>> 0f7ac406
 
 				select.closest('.choices').addEventListener('focus', this.utils.onFocusEvent);
 				select.closest('.choices').addEventListener('blur', this.utils.onBlurEvent);
@@ -689,36 +549,23 @@
 			select.addEventListener('focus', this.utils.onFocusEvent);
 			select.addEventListener('blur', this.utils.onBlurEvent);
 		}
-<<<<<<< HEAD
-	};
-
-	// Setup Textarea field.
-	setupTextareaField = (textarea, formId) => {
+	}
+
+	/**
+	 * Setup Textarea field.
+	 * 
+	 * @param {object} textarea Input element.
+	 * @param {string} formId Form Id specific to one form.
+	 *
+	 * @public
+	 */
+	setupTextareaField(textarea, formId) {
 		this.utils.preFillOnInit(textarea, 'textarea');
 
 		textarea.addEventListener('keydown', this.utils.onFocusEvent);
 		textarea.addEventListener('focus', this.utils.onFocusEvent);
 		textarea.addEventListener('blur', this.utils.onBlurEvent);
 
-=======
-	}
-
-	/**
-	 * Setup Textarea field.
-	 * 
-	 * @param {object} textarea Input element.
-	 * @param {string} formId Form Id specific to one form.
-	 *
-	 * @public
-	 */
-	setupTextareaField(textarea, formId) {
-		this.utils.preFillOnInit(textarea, 'textarea');
-
-		textarea.addEventListener('keydown', this.utils.onFocusEvent);
-		textarea.addEventListener('focus', this.utils.onFocusEvent);
-		textarea.addEventListener('blur', this.utils.onBlurEvent);
-
->>>>>>> 0f7ac406
 		if (this.utils.isCustom(textarea)) {
 			import('autosize').then((autosize) => {
 				textarea.setAttribute('rows', '1');
@@ -726,19 +573,11 @@
 
 				autosize.default(textarea);
 
-<<<<<<< HEAD
-				this.utils.customTextareas[formId].push(autosize.default);
-=======
 				this.utils.CUSTOM_TEXTAREAS[formId].push(autosize.default);
->>>>>>> 0f7ac406
-			});
-		}
-	}
-
-<<<<<<< HEAD
-	// Setup file single field.
-	setupFileField = (file, formId, index) => {
-=======
+			});
+		}
+	}
+
 	/**
 	 * Setup file single field.
 	 * 
@@ -749,26 +588,16 @@
 	 * @public
 	 */
 	setupFileField(file, formId, index) {
->>>>>>> 0f7ac406
 		if (this.utils.isCustom(file)) {
 
 			const fileId = file?.id;
 
-<<<<<<< HEAD
-			if (typeof this.utils.files[formId] === 'undefined') {
-				this.utils.files[formId] = {};
-			}
-
-			if (typeof this.utils.files[formId][fileId] === 'undefined') {
-				this.utils.files[formId][fileId] = [];
-=======
 			if (typeof this.utils.FILES[formId] === 'undefined') {
 				this.utils.FILES[formId] = {};
 			}
 
 			if (typeof this.utils.FILES[formId][fileId] === 'undefined') {
 				this.utils.FILES[formId][fileId] = [];
->>>>>>> 0f7ac406
 			}
 
 			import('dropzone').then((Dropzone) => {
@@ -781,19 +610,11 @@
 						autoProcessQueue: false,
 						autoDiscover: false,
 						maxFiles: !file.multiple ? 1 : null,
-<<<<<<< HEAD
-						dictRemoveFile: this.utils.fileCustomRemoveLabel,
-					}
-				);
-
-				this.utils.customFiles[formId].push(myDropzone);
-=======
 						dictRemoveFile: this.utils.SETTINGS.FILE_CUSTOM_REMOVE_LABEL,
 					}
 				);
 
 				this.utils.CUSTOM_FILES[formId].push(myDropzone);
->>>>>>> 0f7ac406
 
 				// On add one file.
 				myDropzone.on("addedfile", (file) => {
@@ -805,11 +626,7 @@
 						file.previewTemplate.classList.add(this.utils.SELECTORS.CLASS_FILLED);
 					}, 1200);
 
-<<<<<<< HEAD
-					this.utils.files[formId][fileId].push(file);
-=======
 					this.utils.FILES[formId][fileId].push(file);
->>>>>>> 0f7ac406
 				});
 
 				// On max file size reached.
@@ -823,28 +640,16 @@
 						file.previewTemplate.classList.add(this.utils.SELECTORS.CLASS_HAS_ERROR);
 					}, 1500);
 
-<<<<<<< HEAD
-					const itemsLeft = this.utils.files[formId][fileId].filter((item) => item.upload.uuid !== file.upload.uuid);
-
-					this.utils.files[formId][fileId] = [...itemsLeft];
-=======
 					const itemsLeft = this.utils.FILES[formId][fileId].filter((item) => item.upload.uuid !== file.upload.uuid);
 
 					this.utils.FILES[formId][fileId] = [...itemsLeft];
->>>>>>> 0f7ac406
 				});
 
 				// On remove files.
 				myDropzone.on("removedfile", (file) => {
-<<<<<<< HEAD
-					const itemsLeft = this.utils.files[formId][fileId].filter((item) => item.upload.uuid !== file.upload.uuid);
-
-					this.utils.files[formId][fileId] = [...itemsLeft];
-=======
 					const itemsLeft = this.utils.FILES[formId][fileId].filter((item) => item.upload.uuid !== file.upload.uuid);
 
 					this.utils.FILES[formId][fileId] = [...itemsLeft];
->>>>>>> 0f7ac406
 
 					myDropzone.setupEventListeners();
 				});
@@ -861,23 +666,6 @@
 				button.addEventListener('blur', this.utils.onBlurEvent);
 			});
 		}
-<<<<<<< HEAD
-	};
-
-	// On custom file wrapper click event callback.
-	onCustomFileWrapClickEvent = (event) => {
-		event.preventDefault();
-		event.stopPropagation();
-
-		const index = event.currentTarget.getAttribute('dropzone-index');
-		const formId = event.currentTarget.getAttribute('dropzone-form-id');
-
-		this.utils.customFiles[formId][index].hiddenFileInput.click();
-	};
-
-	// Remove all event listeners from elements.
-	removeEvents = () => {
-=======
 	}
 
 	/**
@@ -886,7 +674,6 @@
 	 * @public
 	 */
 	removeEvents() {
->>>>>>> 0f7ac406
 		const elements = document.querySelectorAll(this.utils.formSelector);
 
 		[...elements].forEach((element) => {
@@ -908,13 +695,8 @@
 
 			[...selects].forEach((select) => {
 				if (this.utils.isCustom(select)) {
-<<<<<<< HEAD
-					if (typeof this.utils.customSelects?.[formId] !== 'undefined') {
-						delete this.utils.customSelects[formId];
-=======
 					if (typeof this.utils.CUSTOM_SELECTS?.[formId] !== 'undefined') {
 						delete this.utils.CUSTOM_SELECTS[formId];
->>>>>>> 0f7ac406
 					}
 				} else {
 					select.removeEventListener('focus', this.utils.onFocusEvent);
@@ -929,26 +711,16 @@
 				textarea.removeEventListener('blur', this.utils.onBlurEvent);
 
 				if (this.utils.isCustom(textarea)) {
-<<<<<<< HEAD
-					if (typeof this.utils.customTextareas?.[formId] !== 'undefined') {
-						delete this.utils.customTextareas[formId];
-=======
 					if (typeof this.utils.CUSTOM_TEXTAREAS?.[formId] !== 'undefined') {
 						delete this.utils.CUSTOM_TEXTAREAS[formId];
->>>>>>> 0f7ac406
 					}
 				}
 			});
 
 			// Setup file single inputs.
 			[...files].forEach((file) => {
-<<<<<<< HEAD
-				if (typeof this.utils.customFiles?.[formId] !== 'undefined') {
-					delete this.utils.customFiles[formId];
-=======
 				if (typeof this.utils.CUSTOM_FILES?.[formId] !== 'undefined') {
 					delete this.utils.CUSTOM_FILES[formId];
->>>>>>> 0f7ac406
 				}
 
 				file.nextElementSibling.removeEventListener('click', this.onCustomFileWrapClickEvent);
@@ -961,9 +733,6 @@
 
 			this.utils.dispatchFormEvent(element, this.utils.EVENTS.AFTER_FORM_EVENTS_CLEAR);
 		});
-<<<<<<< HEAD
-	};
-=======
 	}
 
 	////////////////////////////////////////////////////////////////
@@ -1079,5 +848,4 @@
 			};
 		}
 	}
->>>>>>> 0f7ac406
 }