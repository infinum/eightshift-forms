/* global grecaptcha */

import { cookies, debounce } from '@eightshift/frontend-libs/scripts/helpers';
import selectManifest from './../../select/manifest.json';
import {
	StateEnum,
	prefix,
	setStateFormInitial,
	setStateWindow,
	removeStateForm,
	setStateConditionalTagsItems,
} from './state-init';

/**
 * Main Forms class.
 */
export class Form {
	constructor(utils) {
		/** @type {import('./utils').Utils} */
		this.utils = utils;
		/** @type {import('./state').State} */
		this.state = this.utils.getState();
		/** @type {import('./enrichment').Enrichment} */
		this.enrichment = this.utils.getEnrichment();
		/** @type {import('./conditional-tags').ConditionalTags}*/
		this.conditionalTags = this.utils.getConditionalTags();
		/** @type {import('./steps').Steps}*/
		this.steps = this.utils.getSteps();
		/** @type {import('./geolocation').Geolocation}*/
		this.geolocation = this.utils.getGeolocation();

		this.FORM_DATA = new FormData();

		this.FILTER_IS_STEPS_FINAL_SUBMIT = 'isStepsFinalSubmit';
		this.FILTER_SKIP_FIELDS = 'skipFields';
		this.FILTER_USE_ONLY_FIELDS = 'useOnlyFields';
		this.GLOBAL_MSG_TIMEOUT_ID = undefined;

		// Set all public methods.
		this.publicMethods();
	}

	////////////////////////////////////////////////////////////////
	// Public methods
	////////////////////////////////////////////////////////////////

	/**
	 * Init all actions.
	 * 
	 * @returns {void}
	 */
	init() {
		// Init all forms.
		this.initOnlyForms();

		// Init enrichment.
		this.enrichment.init();
	}

	/**
	 * Init only forms.
	 * 
	 * @returns {void}
	 */
	initOnlyForms() {
		if (this.state.getStateConfigIsAdmin()) {
			// If is admin do normal init.
			this.initOnlyFormsInner(document.querySelector(this.state.getStateSelector('form', true))?.getAttribute(this.state.getStateAttribute('formId')) || '0');
		} else {
			// Find all forms elements.
			const forms = document.querySelectorAll(this.state.getStateSelector('forms', true));

			if (!forms.length) {
				this.utils.removeFormsWithMissingFormsBlock();

				return;
			}

			[...forms].forEach((formsItems) => {
				// Find all forms elements that have have geolocation data attribute.
				if (formsItems?.getAttribute(this.state.getStateAttribute('formGeolocation'))) {
					// If forms element have geolocation data attribute, init geolocation via ajax.
					this.initGolocationForm(formsItems);
				} else {
					const formId = formsItems?.querySelector(this.state.getStateSelector('form', true))?.getAttribute(this.state.getStateAttribute('formId')) || '0';

					// Bailout if 0 as formId === 0 can only be used in admin.
					if (formId === '0') {
						throw new Error(`It looks like we can't find formId for your form, please check if you have set the attribute "${this.state.getStateAttribute('formId')}" on the form element.`);
					}

					// If forms element don't have geolocation data attribute, init forms the regular way.
					this.initOnlyFormsInner(formId);
				}
			});
		}
	}

	/**
	 * Init only geolocation forms by ajax.
	 * @param {object} formsElement Forms element.
	 */
	initGolocationForm(formsElement) {
		// If you have geolocation configured on the form but global setting is turned off. Return first form.
		if (!this.state.getStateGeolocationIsUsed()) {
			const formId = formsElement?.querySelector(this.state.getStateSelector('form', true))?.getAttribute(this.state.getStateAttribute('formId')) || '0';

			this.initOnlyFormsInner(formId);

			// Remove geolocation data attribute from forms element.
			formsElement.removeAttribute(this.state.getStateAttribute('formGeolocation'));

			// Remove loading class from forms element.
			formsElement?.classList?.remove(this.state.getStateSelector('isGeoLoading'));

			return;
		}

		const forms = formsElement?.querySelectorAll(this.state.getStateSelector('form', true));

		const formData = new FormData();

		formData.append('data', formsElement?.getAttribute(this.state.getStateAttribute('formGeolocation')));

		const body = {
			method: 'POST',
			mode: 'same-origin',
			headers: {
				Accept: 'application/json',
			},
			body: formData,
			redirect: 'follow',
			referrer: 'no-referrer',
		};

		// Get geolocation data from ajax to detect what we will remove from DOM.
		fetch(this.state.getRestUrl('geolocation'), body)
		.then((response) => {
			this.utils.formSubmitErrorContentType(response, 'geolocation', null);

			return response.text();
		})
		.then((responseData) => {
			const response = this.utils.formSubmitIsJsonString(responseData, 'geolocation', null)?.data;

			// Loop all form elements and remove all except the one we need.
			[...forms].forEach((form) => {
				if (form.getAttribute(this.state.getStateAttribute('formFid')) !== response?.[this.state.getStateResponseOutputKey('geoId')]) {
					// Remove all forms except the one we got from ajax.
					form.remove();
				} else {
					// Init form id that we got from ajax.
					this.initOnlyFormsInner(form.getAttribute(this.state.getStateAttribute('formId')));

					// Remove geolocation data attribute from forms element.
					formsElement.removeAttribute(this.state.getStateAttribute('formGeolocation'));
				}
			});

			// Remove loading class from forms element.
			formsElement?.classList?.remove(this.state.getStateSelector('isGeoLoading'));
		});
	}

	/**
	 * Init only forms - inner items.
	 *
	 * @param {string} formId Form Id.
	 * 
	 * @returns {void}
	 */
	initOnlyFormsInner(formId) {
		// Set state initial data for form.
		setStateFormInitial(formId);

		// Init all form elements.
		this.initOne(formId);

		// Init conditional tags.
		this.conditionalTags.initOne(formId);

		// Init steps.
		this.steps.initOne(formId);

		// Init enrichment prefill.
		this.enrichment.setLocalStorageFormPrefill(formId);
		this.enrichment.setUrlParamsFormPrefill(formId);

		// Init geolocation.
		this.geolocation.initOne(formId);
	}

	/**
	 * Init one form by form Id.
	 * 
	 * @param {string} formId Form Id.
	 *
	 * @returns {void}
	 */
	initOne(formId) {
		// Regular submit.
		this.state.getStateFormElement(formId).addEventListener('submit', this.onFormSubmitEvent);

		// Select.
		[
			...this.state.getStateElementByTypeField('select', formId),
			...this.state.getStateElementByTypeField('country', formId),
		].forEach((select) => {
			this.setupSelectField(formId, select.name);
		});

		// File.
		[...this.state.getStateElementByTypeField('file', formId)].forEach((file) => {
			this.setupFileField(formId, file.name);
		});

		// Textarea.
		[...this.state.getStateElementByTypeField('textarea', formId)].forEach((textarea) => {
			this.setupTextareaField(formId, textarea.name);
		});

		// Text.
		[...this.state.getStateElementByTypeField('input', formId)].forEach((input) => {
			this.setupInputField(formId, input.name);
		});

		// Range.
		[...this.state.getStateElementByTypeField('range', formId)].forEach((range) => {
			this.setupRangeField(formId, range.name);
		});

		// Date.
		[
			...this.state.getStateElementByTypeField('date', formId),
			...this.state.getStateElementByTypeField('dateTime', formId),
		].forEach((date) => {
			this.setupDateField(formId, date.name);
		});

		// Phone.
		[...this.state.getStateElementByTypeField('phone', formId)].forEach((phone) => {
			this.setupPhoneField(formId, phone.name);
		});

		// Checkbox.
		[...this.state.getStateElementByTypeField('checkbox', formId)].forEach((checkbox) => {
			[...Object.values(checkbox.items)].forEach((checkboxItem) => {
				this.setupRadioCheckboxField(formId, checkboxItem.value, checkboxItem.name);
			});
		});

		// Radio.
		[...this.state.getStateElementByTypeField('radio', formId)].forEach((radio) => {
			[...Object.values(radio.items)].forEach((radioItem) => {
				this.setupRadioCheckboxField(formId, radioItem.value, radioItem.name);
			});
		});

		// Rating.
		[...this.state.getStateElementByTypeField('rating', formId)].forEach((rating) => {
			this.setupRatingField(formId, rating.name);
		});

		// Form loaded.
		this.utils.isFormLoaded(formId);
	}

	/**
	 * Handle form submit and all logic.
	 * 
	 * @param {string} formId Form Id.
	 * @param {object} filter Additional filter to pass.
	 *
	 * @returns {void}
	 */
	formSubmit(formId, filter = {}) {
		this.state.setStateFormIsProcessing(true, formId);

		// Dispatch event.
		this.utils.dispatchFormEventForm(this.state.getStateEvent('beforeFormSubmit'), formId);

		this.setFormData(formId, filter);

		const formType = this.state.getStateFormType(formId);

		// Populate body data.
		const body = {
			method: this.state.getStateFormMethod(formId),
			mode: 'same-origin',
			headers: {
				Accept: 'multipart/form-data',
			},
			body: this.FORM_DATA,
			redirect: 'follow',
			referrer: 'no-referrer',
		};

		// Url for frontend forms.
		let url = this.state.getRestUrlByType('prefixSubmit', formType);

		// For admin settings use different url and add nonce.
		if (this.state.getStateConfigIsAdmin()) {
			url = this.state.getRestUrl('settings');
		}

		// Add nonce for frontend and admin.
		const nonce = this.state.getStateConfigNonce();

		if (nonce) {
			body.headers['X-WP-Nonce'] = nonce;
		}

		fetch(url, body)
			.then((response) => {
				this.utils.formSubmitErrorContentType(response, 'formSubmit', formId);

				return response.text();
			})
			.then((responseData) => {
				const response = this.utils.formSubmitIsJsonString(responseData, 'formSubmit', formId);

				this.formSubmitBefore(formId, response);

				// On success state.
				if (response.status === 'success') {
					this.formSubmitSuccess(formId, response, filter?.[this.FILTER_IS_STEPS_FINAL_SUBMIT]);
				} else {
					this.formSubmitError(formId, response, filter?.[this.FILTER_IS_STEPS_FINAL_SUBMIT]);
				}

				this.formSubmitAfter(formId, response);

				this.state.setStateFormIsProcessing(false, formId);
			});

			this.FORM_DATA = new FormData();
	}

	/**
	 * Handle form submit and all logic for steps form.
	 * 
	 * @param {string} formId Form Id.
	 * @param {object} filter Additional filter to pass.
	 *
	 * @returns {void}
	 */
	formSubmitStep(formId, filter = {}) {
		this.state.setStateFormIsProcessing(true, formId);
		this.setFormData(formId, filter);
		this.setFormDataStep(formId);

		// Populate body data.
		const body = {
			method: this.state.getStateFormMethod(formId),
			mode: 'same-origin',
			headers: {
				Accept: 'multipart/form-data',
			},
			body: this.FORM_DATA,
			redirect: 'follow',
			referrer: 'no-referrer',
		};

		const url = this.state.getRestUrl('validationStep');

		fetch(url, body)
			.then((response) => {
				this.utils.formSubmitErrorContentType(response, 'formSubmitStep', formId);

				return response.text();
			})
			.then((responseData) => {
				const response = this.utils.formSubmitIsJsonString(responseData, 'formSubmitStep', formId);

				this.formSubmitBefore(formId, response);
				this.steps.formStepSubmit(formId, response);
				this.steps.formStepSubmitAfter(formId, response);
				this.state.setStateFormIsProcessing(false, formId);
			});

			this.FORM_DATA = new FormData();
	}

	/**
	 * Actions to run before form submit.
	 *
	 * @param {string} formId Form Id.
	 * @param {object} response Api response.
	 *
	 * @returns {void}
	 */
	formSubmitBefore(formId, response) {
		// Dispatch event.
		this.utils.dispatchFormEventForm(this.state.getStateEvent('afterFormSubmit'), formId, response);

		// Clear all errors.
		this.utils.resetErrors(formId);

		// Remove loader.
		this.utils.hideLoader(formId);
	}

	/**
	 * Actions to run after form submit on success.
	 *
	 * @param {string} formId Form Id.
	 * @param {object} response Api response.
	 * @param {bool} isFinalStep Check in steps if we are on final step.
	 *
	 * @returns {void}
	 */
	formSubmitSuccess(formId, response, isFinalStep = false) {
		const {
			status,
			message,
			data,
		} = response;

		this.utils.dispatchFormEventForm(this.state.getStateEvent('afterFormSubmitSuccess'), formId, response);

		if (this.state.getStateConfigIsAdmin()) {
			// Set global msg.
			this.utils.setGlobalMsg(formId, message, status, data);

			if (this.state.getStateFormIsAdminSingleSubmit(formId)) {
				this.utils.redirectToUrlByReference(formId, window.location.href, true);
			}
		} else {
			// Send GTM.
			this.utils.gtmSubmit(formId, status, data);

			if (data?.[this.state.getStateResponseOutputKey('successRedirectUrl')]) {
				// Remove local storage for prefill.
				if (this.state.getStateEnrichmentIsUsed()) {
					this.enrichment.deleteLocalStorage(this.state.getStateEnrichmentFormPrefillStorageName(formId));
				}

				// Redirect to url and update url params from from data.
				this.utils.redirectToUrlByReference(formId, data?.[this.state.getStateResponseOutputKey('successRedirectUrl')]);
			} else {
				// Clear form values.
				this.utils.resetForm(formId);

				// Set global msg.
				this.utils.setGlobalMsg(formId, message, status, data);

				// Hide form on success.
				if (data?.[this.state.getStateResponseOutputKey('hideFormOnSuccess')]) {
					this.state.getStateFormElement(formId).classList.add(this.state.getStateSelector('isHidden'));
				}

				// This will be changed in the next release.
				if (Boolean(this.state.getStateFormElement(formId)?.getAttribute(this.state.getStateAttribute('formHideOnSuccess')))) {
					this.state.getStateFormElement(formId).classList.add(this.state.getStateSelector('isHidden'));
				}

				// Remove local storage for prefill.
				if (this.state.getStateEnrichmentIsUsed()) {
					this.enrichment.deleteLocalStorage(this.state.getStateEnrichmentFormPrefillStorageName(formId));
				}

				// Return to original first step.
				if (isFinalStep) {
					this.steps.resetSteps(formId);
				}

				// Set output results.
				this.utils.setResultsOutput(formId, data);

				// Process payment gateways and external.
				if (data?.[this.state.getStateResponseOutputKey('processExternally')]) {
					import('./payment-gateways').then(({ PaymentGateways }) => {
						new PaymentGateways({
							utils: this.utils,
							state: this.state,
							response: data?.[this.state.getStateResponseOutputKey('processExternally')],
						}).init(formId);
					});
				}
			}
		}
	}

	/**
	 * Actions to run after form submit on error.
	 *
	 * @param {string} formId Form Id.
	 * @param {object} response Api response.
	 * @param {bool} isFinalStep Check in steps if we are on final step.
	 *
	 * @returns {void}
	 */
	formSubmitError(formId, response, isFinalStep = false) {
		const {
			status,
			message,
			data,
		} = response;

		this.utils.dispatchFormEventForm(this.state.getStateEvent('afterFormSubmitError'), formId, response);

		const validationOutputKey = this.state.getStateResponseOutputKey('validation');

		this.utils.setGlobalMsg(formId, message, status, data);

		this.utils.gtmSubmit(formId, status, data);

		// Dispatch event.
		if (data?.[validationOutputKey] !== undefined) {
			this.utils.dispatchFormEventForm(this.state.getStateEvent('afterFormSubmitErrorValidation'), formId, response);

			this.utils.outputErrors(formId, data?.[validationOutputKey]);

			if (isFinalStep) {
				this.steps.goToStepWithError(formId, data?.[validationOutputKey]);
			}
		}
	}

	/**
	 * Actions to run after form submit.
	 *
	 * @param {string} formId Form Id.
	 * @param {object} response Api response.
	 *
	 * @returns {void}
	 */
	formSubmitAfter(formId, response) {
		// Reset timeout for after each submit.
		if (typeof this.GLOBAL_MSG_TIMEOUT_ID === "number") {
			clearTimeout(this.GLOBAL_MSG_TIMEOUT_ID);
		}

		// Hide global msg in any case after some time.
		this.GLOBAL_MSG_TIMEOUT_ID = setTimeout(() => {
			this.utils.unsetGlobalMsg(formId);
		}, parseInt(this.state.getStateSettingsHideGlobalMessageTimeout(formId), 10));

		// Dispatch event.
		this.utils.dispatchFormEventForm(this.state.getStateEvent('afterFormSubmitEnd'), formId, response);
	}

	/**
	 * Handle form submit on captcha.
	 * 
	 * @param {string} formId Form Id.
	 * @param {object} filter Additional filter to pass.
	 *
	 * @returns {void}
	 */
	runFormCaptcha(formId, filter = {}) {
		if (!this.state.getStateCaptchaIsUsed()) {
			return;
		}

		const actionName = this.state.getStateCaptchaSubmitAction();
		const siteKey = this.state.getStateCaptchaSiteKey();

		if (this.state.getStateCaptchaIsEnterprise()) {
			grecaptcha?.enterprise?.ready(async () => {
				try {
					const token = await grecaptcha?.enterprise?.execute(siteKey, {action: actionName});

					this.setFormDataCaptcha({
						token,
						isEnterprise: true,
						action: actionName,
					});

					this.formSubmit(formId, filter);
				} catch (error) {
					this.utils.formSubmitErrorFatal(
						this.state.getStateSettingsFormCaptchaErrorMsg(),
						'runFormCaptcha',
						error,
						formId
					);
				}
			});
		} else {
			grecaptcha?.ready(async () => {
				try {
					const token = await grecaptcha?.execute(siteKey, {action: actionName});

					this.setFormDataCaptcha({
						token,
						isEnterprise: false,
						action: actionName,
					});

					this.formSubmit(formId, filter);
				} catch (error) {
					this.utils.formSubmitErrorFatal(
						this.state.getStateSettingsFormCaptchaErrorMsg(),
						'runFormCaptcha',
						error,
						formId
					);
				}
			});
		}
	}

	////////////////////////////////////////////////////////////////
	// Form Data
	////////////////////////////////////////////////////////////////

	/**
	 * Set form data object for all forms.
	 * 
	 * @param {string} formId Form Id.
	 * @param {object} filter Additional filter to pass.
	 *
	 * @returns {void}
	 */
	setFormData(formId, filter = {}) {
		let internalFilter = filter;

		if (this.state.getStateConfigIsAdmin()) {
			this.setFormDataAdmin(formId);
			internalFilter = {
				...internalFilter,
				[this.FILTER_SKIP_FIELDS]: this.getFormDataGroup(formId) ?? [],
			};
		} else {
			this.setFormDataPerType(formId);
			this.setFormDataEnrichment();
		}

		this.setFormDataFields(formId, internalFilter);
		this.setFormDataCommon(formId);
	}

	/**
	 * Set form data object for all forms - fields.
	 * 
	 * @param {string} formId Form Id.
	 * @param {object} filter Additional filter to pass.
	 *
	 * @returns {void}
	 */
	setFormDataFields(formId, filter = {}) {
		const formType = this.state.getStateFormType(formId);

		// Used for single submit.
		const useOnlyFields = filter?.[this.FILTER_USE_ONLY_FIELDS] ?? [];
		this.state.setStateFormIsAdminSingleSubmit(Boolean(useOnlyFields.length), formId);

		// Used for group submit.
		const skipFields = filter?.[this.FILTER_SKIP_FIELDS] ?? [];

		const fieldsetOtherOutput = [];

		// Iterate all form items.
		for (const [key] of this.state.getStateElements(formId)) {

			const name = key;
			const internalType = this.state.getStateElementTypeField(key, formId);
			const value = this.state.getStateElementValue(key, formId);
			const typeCustom = this.state.getStateElementTypeCustom(key, formId);
			const saveAsJson = this.state.getStateElementSaveAsJson(key, formId);
			const items = this.state.getStateElementItems(key, formId);
			const field = this.state.getStateElementField(key, formId);
			const disabled = this.state.getStateElementIsDisabled(key, formId);

			// Skip select search field.
			if (name === 'search_terms') {
				continue;
			}

			// Used for single submit.
			if (useOnlyFields.length && !useOnlyFields.includes(name)) {
				continue;
			}

			// Used for group submit.
			if (skipFields.length && skipFields.includes(name)) {
				continue;
			}

			// Build data object.
			const data = {
				name,
				value,
				type: internalType,
				typeCustom,
				custom: '',
				innerName: '',
			};

			switch (formType) {
				case 'hubspot':
						data.custom = field.getAttribute(this.state.getStateAttribute('hubspotTypeId')) ?? '';
					break;
			}

			switch (internalType) {
				case 'checkbox':
					let indexCheck = 0;

					for(const [checkName, checkValue] of Object.entries(value)) {
						if (disabled[checkName]) {
							continue;
						}

						data.value = checkValue;
						data.innerName = checkName;

						this.FORM_DATA.append(`${name}[${indexCheck}]`, JSON.stringify(data));
						indexCheck++;
					}
					break;
				case 'radio':
					let indexRadio = 0;

					for(const [radioName, radioValue] of Object.entries(items)) {
						if (disabled[radioName]) {
							continue;
						}

						data.value = radioValue.input.checked ? radioValue.value : '';
						data.innerName = radioName;

						this.FORM_DATA.append(`${name}[${indexRadio}]`, JSON.stringify(data));
						indexRadio++;
					}
					break;
				case 'textarea':
					if (disabled) {
						break;
					}

					// Convert textarea to json format with : as delimiter.
					if (saveAsJson) {
						data.value = this.utils.getSaveAsJsonFormatOutput(formId, name);
					}

					this.FORM_DATA.append(name, JSON.stringify(data));
					break;
				case 'select':
				case 'country':
					if (disabled) {
						break;
					}

					data.value = data.value.map((item) => item.value);

					this.FORM_DATA.append(name, JSON.stringify(data));
					break;
				case 'phone':
					if (disabled) {
						break;
					}

					data.value = this.utils.getPhoneCombinedValue(formId, name);

					this.FORM_DATA.append(name, JSON.stringify(data));
					break;
				case 'file':
					if (disabled) {
						break;
					}

					// If custom file use files got from the global object of files uploaded.
					const fileList = this.state.getStateElementCustom(name, formId)?.files ?? [];

					// Loop files and append.
					if (fileList.length) {
						for (const [key, file] of Object.entries(fileList)) {
							data.value = this.utils.getFileNameFromFileObject(file);
							this.FORM_DATA.append(`${name}[${key}]`, JSON.stringify(data));
						}
					} else {
						this.FORM_DATA.append(`${name}[0]`, JSON.stringify(data));
					}
					break;
				case 'input':
					if (disabled) {
						break;
					}

					const fieldset = field.closest('fieldset');

					// If we have input on the checkbox/radio fieldset don't sent the input value but append it to the parent fieldset.
					if (fieldset?.getAttribute(this.state.getStateAttribute('fieldType')) === 'checkbox' || fieldset?.getAttribute(this.state.getStateAttribute('fieldType')) === 'radio') {
						if (value !== '') {
							fieldsetOtherOutput.push({
								name,
								parent: fieldset?.getAttribute(this.state.getStateAttribute('fieldName')),
								value,
							});
						}
						break;
					}

					this.FORM_DATA.append(name, JSON.stringify(data));
					break;
				default:
					if (disabled) {
						break;
					}

					this.FORM_DATA.append(name, JSON.stringify(data));
					break;
			}
		}

		// Used in case we have req fields with conditional tags and multiple steps.
		if (skipFields) {
			const skipFieldsOutput = {};
			skipFields.forEach((skipField) => {
				skipFieldsOutput[skipField] = this.state.getStateElementValue(skipField, formId);
			});

			this.FORM_DATA.append(this.state.getStateParam('skippedParams'), JSON.stringify({
				name: this.state.getStateParam('skippedParams'),
				value: skipFieldsOutput,
				type: 'hidden',
				typeCustom: 'hidden',
				custom: '',
				innerName: '',
			}));
		}

		// If we have input on the checkbox/radio fieldset don't sent the input value but append it to the parent fieldset.
		if (fieldsetOtherOutput.length) {
			fieldsetOtherOutput.forEach((item, index) => {
				const items = Object.keys(this.state.getStateElementItems(item.parent, formId))?.length;
				const {
					parent,
					value,
				} = item;

				this.FORM_DATA.append(`${parent}[${items + index}]`, JSON.stringify({
					name: parent,
					value: value,
					type: this.state.getStateElementTypeField(parent, formId),
					typeCustom: this.state.getStateElementTypeCustom(parent, formId),
					custom: '',
					innerName: '',
				}));
			});
		}
	}

	/**
	 * Set form data object for all forms - group.
	 * 
	 * @param {string} formId Form Id.
	 *
	 * @returns {void}
	 */
	getFormDataGroup(formId) {
		const output = [];
		const groups = this.state.getStateFormElement(formId).querySelectorAll(`${this.state.getStateSelector('group', true)}`);

		// Check if we are saving group items in one key.
		if (!groups.length) {
			return output;
		}

		for (const [key, group] of Object.entries(groups)) {
			const groupSaveAsOneField = Boolean(group.getAttribute(this.state.getStateAttribute('groupSaveAsOneField')));

			if (!groupSaveAsOneField) {
				continue;
			}

			const groupInner = group.querySelectorAll('input, select, textarea');

			if (!groupInner.length) {
				continue;
			}

			const groupInnerItems = {};

			for (const [key, groupInnerItem] of Object.entries(groupInner)) {
				const {
					name,
					value,
					disabled,
				} = groupInnerItem;

				// Skip select search field.
				if (name === 'search_terms') {
					continue;
				}

				if (disabled) {
					continue;
				}

				groupInnerItems[name] = value;
				output.push(name);
			}

			const groupId = group.getAttribute(this.state.getStateAttribute('fieldId'));

			if (groupId) {
				this.FORM_DATA.append(groupId, JSON.stringify({
					name: groupId,
					value: groupInnerItems,
					type: 'group',
					typeCustom: 'group',
					custom: '',
				}));
			}
		}

		return output;
	}

	/**
	 * Set form data object for all forms - steps.
	 * 
	 * @param {string} formId Form Id.
	 *
	 * @returns {void}
	 */
	setFormDataStep(formId) {
		this.buildFormDataItems([
			{
				name: this.state.getStateParam('steps'),
				value: this.state.getStateFormStepsItem(this.state.getStateFormStepsCurrent(formId), formId),
				custom: this.state.getStateFormStepsCurrent(formId),
			},
		]);
	}

	/**
	 * Set form data object for all forms - common.
	 * 
	 * @param {string} formId Form Id.
	 *
	 * @returns {void}
	 */
	setFormDataCommon(formId) {
		this.buildFormDataItems([
			{
				name: this.state.getStateParam('formId'),
				value: this.state.getStateFormFid(formId),
			},
			{
				name: this.state.getStateParam('postId'),
				value: this.state.getStateFormPostId(formId),
			},
			{
				name: this.state.getStateParam('type'),
				value: this.state.getStateFormType(formId),
			},
			{
				name: this.state.getStateParam('action'),
				value: this.state.getStateFormAction(formId),
			},
			{
				name: this.state.getStateParam('actionExternal'),
				value: this.state.getStateFormActionExternal(formId),
			},
			{
				name: this.state.getStateParam('secureData'),
				value: this.state.getStateFormSecureData(formId),
			},
		]);
	}

	/**
	 * Set form data object for all forms - enrichment.
	 * 
	 * @param {string} formId Form Id.
	 *
	 * @returns {void}
	 */
	setFormDataEnrichment() {
		if (!this.state.getStateEnrichmentIsUsed()) {
			return;
		}

		const data = this.enrichment.getLocalStorage(this.state.getStateEnrichmentStorageName());

		if (data) {
			this.buildFormDataItems([
				{
					name: this.state.getStateParam('storage'),
					value: data,
				},
			]);
		}
	}

	/**
	 * Set form data object for all forms - admin.
	 * 
	 * @param {string} formId Form Id.
	 *
	 * @returns {void}
	 */
	setFormDataAdmin(formId) {
		this.buildFormDataItems([
			{
				name: this.state.getStateParam('settingsType'),
				value: this.state.getStateFormTypeSettings(formId),
			},
		]);
	}

	/**
	 * Set form data object for all forms - per form type.
	 * 
	 * @param {string} formId Form Id.
	 *
	 * @returns {void}
	 */
	setFormDataPerType(formId) {
		let output = [];

		switch (this.state.getStateFormType(formId)) {
			case 'hubspot':
				output = [
					...output,
					{
						name: this.state.getStateParam('hubspotCookie'),
						value: cookies.getCookie('hubspotutk'),
					},
					{
						name: this.state.getStateParam('hubspotPageName'),
						value: document.title,
					},
					{
						name: this.state.getStateParam('hubspotPageUrl'),
						value: window.location.href,
					},
				];
				break;
		}

		this.buildFormDataItems(output);
	}

	/**
	 * Set form data object for all forms - captcha.
	 * 
	 * @param {string} formId Form Id.
	 *
	 * @returns {void}
	 */
	setFormDataCaptcha(data) {
		this.buildFormDataItems([
			{
				name: this.state.getStateParam('captcha'),
				value: data,
			},
		]);
	}

	/**
	 * Build helper for form data object.
	 * 
	 * @param {string} formId Form Id.
	 * @param {object} dataSet Object to build.
	 *
	 * @returns {void}
	 */
	buildFormDataItems(data, dataSet = this.FORM_DATA) {
		data.forEach((item) => {
			const {
				name,
				value,
				type = 'hidden',
				typeCustom = 'hidden',
				custom = '',
			} = item;

			dataSet.append(name, JSON.stringify({
				name,
				value,
				type,
				typeCustom,
				custom,
			}));
		});
	}

	////////////////////////////////////////////////////////////////
	// Fields
	////////////////////////////////////////////////////////////////

	/**
	 * Setup text field.
	 *
	 * @param {string} formId Form Id.
	 * @param {string} name Field name.
	 *
	 * @returns {void}
	 */
	setupInputField(formId, name) {
		const input = this.state.getStateElementInput(name, formId);
		const custom = this.state.getStateElementCustom(name, formId);
		const type = this.state.getStateElementTypeCustom(name, formId);

		this.state.setStateElementLoaded(name, true, formId);

		this.utils.setFieldFilledState(formId, name);

		input.addEventListener('keydown', this.onFocusEvent);
		input.addEventListener('focus', this.onFocusEvent);
		input.addEventListener('blur', this.onBlurEvent);
		input.addEventListener('keydown', this.onKeyDownEvent);

<<<<<<< HEAD
		// If field range, set current value to DOM.
		if (type === 'range') {
			this.utils.setRangeCurrentValue(formId, name);
=======
		if (
			(this.state.getStateConfigIsAdmin() && this.state.getStateElementIsSingleSubmit(name, formId)) ||
			(this.state.getStateFormConfigUseSingleSubmit(formId) && (this.state.getStateElementTypeCustom(name, formId) === 'number'))
		) {
			input.addEventListener('input', debounce(this.onInputEvent, 300));
		} else {
			input.addEventListener('input', this.onInputEvent);
>>>>>>> 52951ce5
		}
	}

	/**
	 * Setup range field.
	 *
	 * @param {string} formId Form Id.
	 * @param {string} name Field name.
	 *
	 * @returns {void}
	 */
	setupRangeField(formId, name) {
		const input = this.state.getStateElementInput(name, formId);

		this.state.setStateElementLoaded(name, true, formId);

		this.utils.setFieldFilledState(formId, name);

		input.addEventListener('keydown', this.onFocusEvent);
		input.addEventListener('focus', this.onFocusEvent);
		input.addEventListener('blur', this.onBlurEvent);
		input.addEventListener('keydown', this.onKeyDownEvent);

		this.utils.setRangeCurrentValue(formId, name);

		if (
			(this.state.getStateConfigIsAdmin() && this.state.getStateElementIsSingleSubmit(name, formId)) ||
<<<<<<< HEAD
			(this.state.getStateFormConfigUseSingleSubmit(formId) && (type === 'range')) ||
			(this.state.getStateFormConfigUseSingleSubmit(formId) && (type === 'number'))
=======
			this.state.getStateFormConfigUseSingleSubmit(formId)
>>>>>>> 52951ce5
		) {
			input.addEventListener('input', debounce(this.onInputEvent, 300));
		} else {
			input.addEventListener('input', this.onInputEvent);
		}

		if (custom && type === 'range') {
			custom.addEventListener('input', this.onRangeCustom);
			input.addEventListener('input', this.onRangeCustomInput);
		}
	}

	/**
	 * Setup rating field.
	 *
	 * @param {string} formId Form Id.
	 * @param {string} name Field name.
	 *
	 * @returns {void}
	 */
	setupRatingField(formId, name) {
		[...this.state.getStateElementCustom(name, formId).children].forEach((star) => {
			star.addEventListener('click', this.onRatingEvent);
		});

		this.setupInputField(formId, name);
	}

	/**
	 * Setup phone field.
	 *
	 * @param {string} formId Form Id.
	 * @param {string} name Field name.
	 *
	 * @returns {void}
	 */
	setupPhoneField(formId, name) {
		this.setupInputField(formId, name);

		if (this.state.getStateFormConfigPhoneDisablePicker(formId)) {
			this.state.getStateElementField(name, formId).querySelector('select')?.remove();
		} else {
			this.setupSelectField(formId, name);
		}
	}

	/**
	 * Setup radio/checkbox field.
	 *
	 * @param {string} formId Form Id.
	 * @param {string} value Field value.
	 * @param {string} name Field name.
	 *
	 * @returns {void}
	 */
	setupRadioCheckboxField(formId, value, name) {
		const input = this.state.getStateElementItemsInput(name, value, formId);

		this.state.setStateElementLoaded(name, true, formId);

		this.utils.setFieldFilledState(formId, name);

		input.addEventListener('keydown', this.onFocusEvent);
		input.addEventListener('focus', this.onFocusEvent);
		input.addEventListener('blur', this.onBlurEvent);
		input.addEventListener('input', this.onInputEvent);
	}

	/**
	 * Setup date field.
	 *
	 * @param {string} formId Form Id.
	 * @param {string} name Field name.
	 *
	 * @returns {void}
	 */
	setupDateField(formId, name) {
		const state = this.state;
		const utils = this.utils;

		const input = state.getStateElementInput(name, formId);

		import('flatpickr').then((flatpickr) => {
			flatpickr.default(input, {
				enableTime: state.getStateElementTypeField(name, formId) === 'dateTime',
				dateFormat: input.getAttribute(state.getStateAttribute('dateOutputFormat')),
				altFormat: input.getAttribute(state.getStateAttribute('datePreviewFormat')),
				altInput: true,
				onReady: function(selectedDates, value) {
					state.setStateElementInitial(name, value, formId);
					state.setStateElementLoaded(name, true, formId);
					state.setStateElementValue(name, value, formId);
					state.setStateElementCustom(name, this, formId);

					utils.setFieldFilledState(formId, name);
				},
				onOpen: function () {
					utils.setActiveState(formId, name);
				},
				onClose: function () {
					utils.unsetActiveState(formId, name);
				},
				onChange: function (selectedDates, dateStr) {
					utils.setManualDateValue(formId, name, dateStr, false);
				},
			});
		});
	}

	/**
	 * Setup select field.
	 *
	 * @param {string} formId Form Id.
	 * @param {string} name Field name.
	 *
	 * @returns {void}
	 */
	setupSelectField(formId, name) {
		let input = this.state.getStateElementInput(name, formId);
		const typeInternal = this.state.getStateElementTypeField(name, formId);

		 if (typeInternal === 'phone') {
			 input = this.state.getStateElementInputSelect(name, formId);
		 }

		import('choices.js').then((Choices) => {
			const state = this.state;

			const customProperties = [
				this.state.getStateAttribute('selectCountryCode'),
				this.state.getStateAttribute('selectCountryLabel'),
				this.state.getStateAttribute('selectCountryNumber'),
				this.state.getStateAttribute('conditionalTags'),
				this.state.getStateAttribute('selectOptionIsHidden'),
			];
 
			const choices = new Choices.default(input, {
				searchEnabled: this.state.getStateElementConfig(name, StateEnum.CONFIG_SELECT_USE_SEARCH, formId),
				shouldSort: false,
				position: 'bottom',
				allowHTML: true,
				removeItemButton: typeInternal !== 'phone', // Phone should not be able to remove prefix!
				duplicateItemsAllowed: false,
				searchFields: [
					'label',
					'value',
					`customProperties.${this.state.getStateAttribute('selectCountryCode')}`,
					`customProperties.${this.state.getStateAttribute('selectCountryLabel')}`,
					`customProperties.${this.state.getStateAttribute('selectCountryNumber')}`,
				],
				itemSelectText: '',
				classNames: {
					containerOuter: `choices ${selectManifest.componentClass}`,
				},
				callbackOnCreateTemplates: function() {
					return {
						// Fake select option.
						option: (...args) => {
							const element = Choices.default.defaults.templates.option.call(this, ...args);
							const properties = args?.[0]?.customProperties;

							if (properties) {
								element.setAttribute(state.getStateAttribute('selectCustomProperties'), JSON.stringify(properties));
							}

							return element;
						},
						// Dropdown items.
						choice: (...args) => {
							const element = Choices.default.defaults.templates.choice.call(this, ...args);
							const properties = !state.getStateElementLoaded(name, formId) ? args?.[1]?.customProperties : this.config?.choices[args?.[1]?.id - 1]?.customProperties;

							if (properties) {
								customProperties.forEach((property) => {
									const check = properties?.[property];

									if (check) {
										element.setAttribute(property, check);
									}
								});
							}

							return element;
						},
						// Selected item.
						item: (...args) => {
							const element = Choices.default.defaults.templates.item.call(this, ...args);
							const properties = args?.[1]?.customProperties;

							if (properties) {
								customProperties.forEach((property) => {
									const check = properties?.[property];

									if (check) {
										element.setAttribute(property, check);
									}
								});
							}

							return element;
						},
					};
				},
			});

			this.state.setStateElementLoaded(name, true, formId);
			this.state.setStateElementCustom(name, choices, formId);

			choices.config.choices.map((item) => {
				setStateConditionalTagsItems(item.customProperties[this.state.getStateAttribute('conditionalTags')], name, item.value, formId);
			});

			this.utils.setFieldFilledState(formId, name);

			choices?.passedElement?.element.addEventListener('showDropdown', this.onFocusEvent);
			choices?.passedElement?.element.addEventListener('hideDropdown', this.onBlurEvent);
			choices?.passedElement?.element.addEventListener('change', this.onSelectChangeEvent);
			choices?.containerOuter?.element.addEventListener('focus', this.onFocusEvent);
			choices?.containerOuter?.element.addEventListener('blur', this.onBlurEvent);
		});
	}

	/**
	 * Setup textarea field.
	 *
	 * @param {string} formId Form Id.
	 * @param {string} name Field name.
	 *
	 * @returns {void}
	 */
	setupTextareaField(formId, name) {
		const input = this.state.getStateElementInput(name, formId);

		import('autosize').then((autosize) => {
			input.setAttribute('rows', '1');
			input.setAttribute('cols', '');

			this.state.setStateElementCustom(name, autosize?.default, formId);

			autosize.default(input);
		});

		this.state.setStateElementLoaded(name, true, formId);

		this.utils.setFieldFilledState(formId, name);

		input.addEventListener('keydown', this.onFocusEvent);
		input.addEventListener('focus', this.onFocusEvent);
		input.addEventListener('blur', this.onBlurEvent);
		input.addEventListener('input', this.onInputEvent);
	}

	/**
	 * Setup file field.
	 *
	 * @param {string} formId Form Id.
	 * @param {string} name Field name.
	 *
	 * @returns {void}
	 */
	setupFileField(formId, name) {
		const input = this.state.getStateElementInput(name, formId);
		const field = this.state.getStateElementField(name, formId);

		import('dropzone').then((Dropzone) => {
			// Prevent double init.
			if (field.dropzone) {
				return;
			}

			const dropzone = new Dropzone.default(
				field,
				{
					url: this.state.getRestUrl('files'),
					addRemoveLinks: true,
					autoDiscover: false,
					parallelUploads: 1,
					maxFiles: !input.multiple ? 1 : null,
					dictMaxFilesExceeded: '',
					dictRemoveFile: this.state.getStateSettingsFileRemoveLabel(formId),
				}
			);

			// Set data to internal state.
			this.state.setStateElementLoaded(name, true, formId);
			this.state.setStateElementCustom(name, dropzone, formId);

			// On add one file add selectors for UX.
			dropzone.on("addedfile", (file) => {
				setTimeout(() => {
					file?.previewTemplate?.classList?.add(this.state.getStateSelector('isActive'));
				}, 200);

				setTimeout(() => {
					file?.previewTemplate?.classList?.add(this.state.getStateSelector('isFilled'));
				}, 1200);

				field?.classList?.remove(this.state.getStateSelector('isActive'));

				// Remove main filed validation error.
				this.utils.unsetFieldError(formId, name);
			});

			dropzone.on('removedfile', () => {
				const custom = this.state.getStateElementCustom(name, formId);

				if (custom.files.length === 0) {
					field?.classList?.remove(this.state.getStateSelector('isFilled'));
				}

				field?.classList?.remove(this.state.getStateSelector('isActive'));

				// Remove main filed validation error.
				this.utils.unsetFieldError(formId, name);
			});

			// Add data formData to the api call for the file upload.
			dropzone.on("sending", (file, xhr, formData) => {
				// Add common items like formID and type.
				this.buildFormDataItems([
					{
						name: this.state.getStateParam('formId'),
						value: this.state.getStateFormFid(formId),
					},
					{
						name: this.state.getStateParam('postId'),
						value: this.state.getStateFormPostId(formId),
					},
					{
						name: this.state.getStateParam('type'),
						value: this.state.getStateConfigIsAdmin() ? 'fileUploadAdmin' : 'fileUpload',
					},
					{
						// Add field name to know where whas this file upload to.
						name: this.state.getStateParam('name'),
						value: name,
					},
					{
						// Add file ID to know the file.
						name: this.state.getStateParam('fileId'),
						value: file?.upload?.uuid,
					},
				], formData);
			});

			// Once data is outputed from uplaod.
			dropzone.on("success", (file) => {
				try {
					const response = JSON.parse(file.xhr.response);

					const validationOutputKey = this.state.getStateResponseOutputKey('validation');

					// Output errors if there are any.
					if (typeof response?.data?.[validationOutputKey] !== 'undefined' && Object.keys(response?.data?.[validationOutputKey])?.length > 0) {
						file.previewTemplate.querySelector('.dz-error-message span').innerHTML = response?.data?.[validationOutputKey]?.[file?.upload?.uuid];
					}

					field?.classList?.add(this.state.getStateSelector('isFilled'));
				} catch (e) {
					file.previewTemplate.querySelector('.dz-error-message span').innerHTML = this.state.getStateSettingsFormServerErrorMsg();

					throw new Error(`API response returned JSON but it was malformed for this request. Function used: "fileUploadSuccess"`);
				}
			});

			dropzone.on("error", (file) => {
				const {
					response,
					status,
				} = file.xhr;

				let msg = 'serverError';

				if (response.includes("wordfence") || response.includes("Wordfence")) {
					msg = 'wordfenceFirewall';
				}

				if (response.includes("cloudflare") || response.includes("Cloudflare")) {
					msg = 'cloudflareFirewall';
				}

				file.previewTemplate.querySelector('.dz-error-message span').innerHTML = this.state.getStateSettingsFormServerErrorMsg();

				throw new Error(`API response returned JSON but it was malformed for this request. Function used: "fileUploadError" with code: "${status}" and message: "${msg}"`);
			});

			// Trigger on wrap click.
			field.addEventListener('click', this.onFileWrapClickEvent);
			input.addEventListener('focus', this.onFocusEvent);
			input.addEventListener('blur', this.onBlurEvent);
		});
	}

	////////////////////////////////////////////////////////////////
	// Other
	////////////////////////////////////////////////////////////////

	/**
	 * Remove all event listeners from elements.
	 * 
	 * @returns {vodi}
	 */
	removeEvents() {
		const formIds = this.state.getStateForms();

		// Bailout if no forms.
		if (!formIds?.length) {
			return;
		}

		// Clear form state only.
		[...formIds].forEach((formId) => {
			this.state.getStateFormElement(formId)?.removeEventListener('submit', this.onFormSubmitEvent);

			// Select.
			[
				...this.state.getStateElementByTypeField('select', formId),
				...this.state.getStateElementByTypeField('country', formId),
			].forEach((select) => {
				const choices = this.state.getStateElementCustom(select.name, formId);

				choices?.passedElement?.element?.removeEventListener('showDropdown', this.onFocusEvent);
				choices?.passedElement?.element?.removeEventListener('hideDropdown', this.onBlurEvent);
				choices?.passedElement?.element?.removeEventListener('change', this.onSelectChangeEvent);
				choices?.containerOuter?.element.removeEventListener('focus', this.onFocusEvent);
				choices?.containerOuter?.element.removeEventListener('blur', this.onBlurEvent);
				choices?.destroy();
			});

			// File.
			[...this.state.getStateElementByTypeField('file', formId)].forEach((file) => {
				this.state.getStateElementCustom(file.name, formId)?.destroy();
				this.state.getStateElementField(file.name, formId)?.removeEventListener('click', this.onFileWrapClickEvent);
				const input = this.state.getStateElementInput(file.name, formId);
				input?.removeEventListener('focus', this.onFocusEvent);
				input?.removeEventListener('blur', this.onBlurEvent);
			});

			// Textarea.
			[...this.state.getStateElementByTypeField('textarea', formId)].forEach((textarea) => {
				const input = this.state.getStateElementInput(textarea.name, formId);

				this.state.getStateElementCustom(textarea.name, formId)?.destroy(input);
				input?.removeEventListener('keydown', this.onFocusEvent);
				input?.removeEventListener('focus', this.onFocusEvent);
				input?.removeEventListener('blur', this.onBlurEvent);
				input?.removeEventListener('input', this.onInputEvent);
			});

			// Text.
			[...this.state.getStateElementByTypeField('input', formId)].forEach((text) => {
				const input = this.state.getStateElementInput(text.name, formId);
				const custom = this.state.getStateElementCustom(text.name, formId);

				input?.removeEventListener('keydown', this.onFocusEvent);
				input?.removeEventListener('focus', this.onFocusEvent);
				input?.removeEventListener('blur', this.onBlurEvent);
				input?.removeEventListener('input', this.onInputEvent);
				input?.removeEventListener('keydown', this.onKeyDownEvent);
				custom?.addEventListener('input', this.onRangeCustom);
				input?.addEventListener('input', this.onRangeCustomInput);
			});

			// Range.
			[...this.state.getStateElementByTypeField('range', formId)].forEach((range) => {
				const input = this.state.getStateElementInput(range.name, formId);

				input?.removeEventListener('keydown', this.onFocusEvent);
				input?.removeEventListener('focus', this.onFocusEvent);
				input?.removeEventListener('blur', this.onBlurEvent);
				input?.removeEventListener('input', this.onInputEvent);
				input?.removeEventListener('keydown', this.onKeyDownEvent);
			});

			// Date.
			[
				...this.state.getStateElementByTypeField('date', formId),
				...this.state.getStateElementByTypeField('dateTime', formId),
			].forEach((date) => {
				this.state.getStateElementCustom(date.name, formId)?.destroy();
			});

			// Phone.
			[...this.state.getStateElementByTypeField('phone', formId)].forEach((phone) => {
				this.state.getStateElementCustom(phone.name, formId)?.destroy();

				const input = this.state.getStateElementInput(phone.name, formId);

				input?.removeEventListener('keydown', this.onFocusEvent);
				input?.removeEventListener('focus', this.onFocusEvent);
				input?.removeEventListener('blur', this.onBlurEvent);
				input?.removeEventListener('input', this.onInputEvent);
			});

			// Checkbox.
			[...this.state.getStateElementByTypeField('checkbox', formId)].forEach((checkbox) => {
				[...Object.values(checkbox.items)].forEach((checkboxItem) => {

					const input = this.state.getStateElementItemsInput(checkboxItem.name, checkboxItem.value, formId);

					input?.removeEventListener('keydown', this.onFocusEvent);
					input?.removeEventListener('focus', this.onFocusEvent);
					input?.removeEventListener('blur', this.onBlurEvent);
					input?.removeEventListener('input', this.onInputEvent);
				});
			});

				// Radio.
			[...this.state.getStateElementByTypeField('radio', formId)].forEach((radio) => {
				[...Object.values(radio.items)].forEach((radioItem) => {
					const input = this.state.getStateElementItemsInput(radioItem.name, radioItem.value, formId);

					input?.removeEventListener('keydown', this.onFocusEvent);
					input?.removeEventListener('focus', this.onFocusEvent);
					input?.removeEventListener('blur', this.onBlurEvent);
					input?.removeEventListener('input', this.onInputEvent);
				});
			});

			// Rating.
			[...this.state.getStateElementByTypeField('rating', formId)].forEach((rating) => {
				[...this.state.getStateElementCustom(rating.name, formId).children].forEach((star) => {
					star?.removeEventListener('click', this.onRatingEvent);
				});
			});

			// Remove Enrichment.
			this.enrichment.removeEvents(formId);

			// Remove conditional tags.
			this.conditionalTags.removeEvents(formId);

			// Remove steps.
			this.steps.removeEvents(formId);

			removeStateForm(formId);
		});
	}

	////////////////////////////////////////////////////////////////
	// Events callback
	////////////////////////////////////////////////////////////////

	/**
	 * Handle form submit and all logic.
	 * 
	 * @param {object} event Event callback.
	 *
	 * @returns {void}
	 */
	onFormSubmitEvent = (event) => {
		event.preventDefault();

		const formId = this.state.getFormIdByElement(event.target);

		// Prevent multiple submits.
		if (this.state.getStateFormIsProcessing(formId)) {
			return;
		}

		if (this.state.getStateFormStepsIsUsed(formId)) {
			const button = event?.submitter;
			const field = this.state.getFormFieldElementByChild(button);

			// Steps flow.
			let direction = field.getAttribute(this.state.getStateAttribute('submitStepDirection'));

			// If button is hidden prevent submiting the form.
			if (field?.classList?.contains(this.state.getStateSelector('isHidden'))) {
				return;
			}

			switch (direction) {
				case this.steps.STEP_DIRECTION_NEXT:
					this.utils.showLoader(formId);

					const filterNext = {
						[this.FILTER_SKIP_FIELDS]: [
							...this.conditionalTags.getIgnoreFields(formId),
						],
					};

					debounce(this.formSubmitStep(formId, filterNext), 100);
					break;
				case this.steps.STEP_DIRECTION_PREV:
					this.steps.goToPrevStep(formId);
					break;
				default:
					this.utils.showLoader(formId);

					const filterFinal = {
						[this.FILTER_SKIP_FIELDS]: [
							...this.steps.getIgnoreFields(formId),
							...this.conditionalTags.getIgnoreFields(formId),
						],
						[this.FILTER_IS_STEPS_FINAL_SUBMIT]: true,
					};

					if (this.state.getStateCaptchaIsUsed()) {
						this.runFormCaptcha(formId, filterFinal);
					} else {
						debounce(this.formSubmit(formId, filterFinal), 100);
					}
					break;
			}
		} else {
			// Normal flow.
			this.utils.showLoader(formId);

			const filterNormal = {
				[this.FILTER_SKIP_FIELDS]: [
					...this.conditionalTags.getIgnoreFields(formId),
				],
			};

			if (this.state.getStateCaptchaIsUsed()) {
				this.runFormCaptcha(formId, filterNormal);
			} else {
				debounce(this.formSubmit(formId, filterNormal), 100);
			}
		}
	};

	/**
	 * On custom file wrapper click event callback.
	 *
	 * @param {object} event Event callback.
	 *
	 * @returns {void}
	 */
	onFileWrapClickEvent = (event) => {
		event.preventDefault();
		event.stopPropagation();

		const field = this.state.getFormFieldElementByChild(event.target);
		const formId = this.state.getFormIdByElement(event.target);
		const name = field.getAttribute(this.state.getStateAttribute('fieldName'), formId);

		if (this.state.getStateElementIsDisabled(name, formId)) {
			return;
		}

		this.state.getStateElementCustom(name, formId).hiddenFileInput.click();

		field?.classList?.add(this.state.getStateSelector('isActive'));
	};

	/**
	 * On focus event for regular fields.
	 *
	 * @param {object} event Event callback.
	 *
	 * @returns {void}
	 */
	onFocusEvent = (event) => {
		this.utils.setOnFocus(event.target);
	};

	/**
	 * On keypress event for regular fields.
	 *
	 * @param {object} event Event callback.
	 *
	 * @returns {void}
	 */
	onKeyDownEvent = (event) => {
		const formId = this.state.getFormIdByElement(event.target);
		const field = this.state.getFormFieldElementByChild(event.target);
		const name = field.getAttribute(this.state.getStateAttribute('fieldName'));

		if (this.state.getStateElementTypeCustom(name, formId) === 'number') {
			const allowedKeys = [
				'Backspace',
				'Enter',
				'ArrowUp',
				'ArrowDown',
				'ArrowLeft',
				'ArrowRight',
				'0',
				'1',
				'2',
				'3',
				'4',
				'5',
				'6',
				'7',
				'8',
				'9',
				'.',
				'-',
				'Tab',
			];

			// Prevent the default action if the key is not allowed
			if (!allowedKeys.includes(event.key)) {
				event.preventDefault();
			}
		}
	};

	/**
	 * On Select change event.
	 *
	 * @param {object} event Event callback.
	 *
	 * @returns {void}
	 */
	onSelectChangeEvent = (event) => {
		const formId = this.state.getFormIdByElement(event.target);
		const field = this.state.getFormFieldElementByChild(event.target);
		const name = field.getAttribute(this.state.getStateAttribute('fieldName'));

		this.state.setState([StateEnum.ELEMENTS, name, StateEnum.INPUT_SELECT], event.target, formId);

		const options = event.detail.value !== '' ? [...event.target.options].map((option) => {
				return {
					value: option?.value,
					meta: JSON.parse(option?.getAttribute(this.state.getStateAttribute('selectCustomProperties')) || '{}'),
				};
		}) : [];

		switch (this.state.getStateElementTypeField(name, formId)) {
			case 'phone':
				const phoneValue = this.state.getStateElementValue(name, formId);

				this.utils.setManualPhoneValue(formId, name, {
					prefix: options?.[0]?.value || '',
					meta: options?.[0]?.meta || {},
					value: phoneValue?.value || '',
				}, false);
				break;
			case 'country':
				this.utils.setManualCountryValue(formId, name, options, false);
				break;
			case 'select':
				this.utils.setManualSelectValue(formId, name, options, false);
				break;
		}

		// Used only for admin single submit.
		if (this.state.getStateConfigIsAdmin() && this.state.getStateElementIsSingleSubmit(name, formId)) {
			debounce(
				this.formSubmit(
					formId, {
						[this.FILTER_USE_ONLY_FIELDS]: [name]
					}
			), 100);
		}

		// Used only on frontend for single submit.
		if (!this.state.getStateConfigIsAdmin() && this.state.getStateFormConfigUseSingleSubmit(formId)) {
			debounce(this.formSubmit(formId), 100);
		}
	};

	/**
	 * On input event for regular fields.
	 *
	 * @param {object} event Event callback.
	 *
	 * @returns {void}
	 */
	onInputEvent = (event) => {
		const formId = this.state.getFormIdByElement(event.target);
		const field = this.state.getFormFieldElementByChild(event.target);
		const name = field.getAttribute(this.state.getStateAttribute('fieldName'));
		const type = this.state.getStateElementTypeField(name, formId);

		const {
			value,
			checked,
		 } = event?.target;

		switch (type) {
			case 'checkbox':
				this.utils.setManualCheckboxValue(
					formId,
					name,
					{
						[value]: checked ? value : '',
					},
					false
				);
				break;
			case 'radio':
				this.utils.setManualRadioValue(formId, name, value, false);
				break;
			case 'phone':
				const phoneValue = this.state.getStateElementValue(name, formId);

				this.utils.setManualPhoneValue(formId, name, {
					prefix: phoneValue?.prefix || '',
					meta: phoneValue?.meta || {},
					value: value || '',
				}, false);
				break;
			case 'range':
				this.utils.setManualRangeValue(formId, name, value, false);
				break;
			default:
				this.utils.setManualInputValue(formId, name, value, false);
				break;
		}

		// Used only for admin single submit.
		if (this.state.getStateConfigIsAdmin() && this.state.getStateElementIsSingleSubmit(name, formId)) {
			debounce(
				this.formSubmit(
					formId, {
						[this.FILTER_USE_ONLY_FIELDS]: [name]
					}
			), 100);
		}

		// Used only on frontend for single submit.
		if (
			!this.state.getStateConfigIsAdmin() &&
			this.state.getStateFormConfigUseSingleSubmit(formId) && (
				type === 'range' ||
				type === 'number' ||
				type === 'checkbox' ||
				type === 'radio'
			)
		) {
			debounce(this.formSubmit(formId), 100);
		}
	};

	/**
	 * On range custom event.
	 *
	 * @param {object} event Event callback.
	 *
	 * @returns {void}
	 */
	onRangeCustom = (event) => {
		const target = event?.target;

		if (!target) {
			return;
		}

		const formId = this.state.getFormIdByElement(target);
		const field = this.state.getFormFieldElementByChild(target);
		const name = field.getAttribute(this.state.getStateAttribute('fieldName'));
		let value = parseInt(target?.value);
		const min = parseInt(target?.min);
		const max = parseInt(target?.max);

		if (isNaN(value)) {
			value = min || 0;
		}

		if (value < min) {
			value = min;
		}

		if (value > max) {
			value = max;
		}

		target.value = value;
		this.utils.setManualInputValue(formId, name, value.toString());

		// Used only on frontend for single submit.
		if (!this.state.getStateConfigIsAdmin() && this.state.getStateFormConfigUseSingleSubmit(formId)) {
			debounce(this.formSubmit(formId), 100);
		}
	};

	onRangeCustomInput = (event) => {
		this.utils.setOnUserChangeInput(event.target);
	};

	/**
	 * On rating event.
	 *
	 * @param {object} event Event callback.
	 *
	 * @returns {void}
	 */
	onRatingEvent = (event) => {
		const formId = this.state.getFormIdByElement(event.target);
		const field = this.state.getFormFieldElementByChild(event.target);
		const name = field.getAttribute(this.state.getStateAttribute('fieldName'));
		const value = event.target.getAttribute(this.state.getStateAttribute('ratingValue'));
		const disabled = this.state.getStateElementIsDisabled(name, formId);

		if (disabled) {
			return;
		}

		this.utils.setManualRatingValue(formId, name, value, false);

		// Used only for admin single submit.
		if (this.state.getStateConfigIsAdmin() && this.state.getStateElementIsSingleSubmit(name, formId)) {
			debounce(
				this.formSubmit(
					formId, {
						[this.FILTER_USE_ONLY_FIELDS]: [name]
					}
			), 100);
		}

		// Used only on frontend for single submit.
		if (!this.state.getStateConfigIsAdmin() && this.state.getStateFormConfigUseSingleSubmit(formId)) {
			debounce(this.formSubmit(formId), 100);
		}
	};

	/**
	 * On blur event for regular fields.
	 *
	 * @param {object} event Event callback.
	 *
	 * @returns {void}
	 */
	onBlurEvent = (event) => {
		this.utils.setOnBlur(event.target);
	};

	////////////////////////////////////////////////////////////////
	// Private methods - not shared to the public window object.
	////////////////////////////////////////////////////////////////

	/**
	 * Set all public methods.
	 * 
	 * @returns {void}
	 */
	publicMethods() {
		setStateWindow();

		if (window[prefix].form) {
			return;
		}

		window[prefix].form = {
			FORM_DATA: this.FORM_DATA,

			FILTER_IS_STEPS_FINAL_SUBMIT: this.FILTER_IS_STEPS_FINAL_SUBMIT,
			FILTER_SKIP_FIELDS: this.FILTER_SKIP_FIELDS,
			FILTER_USE_ONLY_FIELDS: this.FILTER_USE_ONLY_FIELDS,
			GLOBAL_MSG_TIMEOUT_ID: this.GLOBAL_MSG_TIMEOUT_ID,

			init: () => {
				this.init();
			},
			initOnlyForms: () => {
				this.initOnlyForms();
			},
			initGolocationForm: (formsElement) => {
				this.initGolocationForm(formsElement);
			},
			initOnlyFormsInner: (formId) => {
				this.initOnlyFormsInner(formId);
			},
			initOne: (formId) => {
				this.initOne(formId);
			},
			formSubmit: (formId, filter = {}) => {
				this.formSubmit(formId, filter);
			},
			formSubmitStep: (formId, filter = {}) => {
				this.formSubmitStep(formId, filter);
			},
			formSubmitBefore: (formId, response) => {
				this.formSubmitBefore(formId, response);
			},
			formSubmitSuccess: (formId, response, isFinalStep = false) => {
				this.formSubmitSuccess(formId, response, isFinalStep);
			},
			formSubmitError: (formId, response, isFinalStep = false) => {
				this.formSubmitError(formId, response, isFinalStep);
			},
			formSubmitAfter: (formId, response) => {
				this.formSubmitAfter(formId, response);
			},
			runFormCaptcha: (formId, filter = {}) => {
				this.runFormCaptcha(formId, filter);
			},
			setFormData: (formId, filter = {}) => {
				this.setFormData(formId, filter);
			},
			setFormDataFields: (formId, filter = {}) => {
				this.setFormDataFields(formId, filter);
			},
			getFormDataGroup: (formId) => {
				return this.getFormDataGroup(formId);
			},
			setFormDataStep: (formId) => {
				return this.setFormDataStep(formId);
			},
			setFormDataCommon: (formId) => {
				this.setFormDataCommon(formId);
			},
			setFormDataEnrichment: () => {
				this.setFormDataEnrichment();
			},
			setFormDataAdmin: (formId) => {
				this.setFormDataAdmin(formId);
			},
			setFormDataPerType: (formId) => {
				this.setFormDataPerType(formId);
			},
			setFormDataCaptcha: (data) => {
				this.setFormDataCaptcha(data);
			},
			buildFormDataItems: (data, dataSet = this.FORM_DATA) => {
				this.buildFormDataItems(data, dataSet);
			},
			setupInputField: (formId, name) => {
				this.setupInputField(formId, name);
			},
			setupRangeField: (formId, name) => {
				this.setupRangeField(formId, name);
			},
			setupRatingField: (formId, name) => {
				this.setupRatingField(formId, name);
			},
			setupPhoneField: (formId, name) => {
				this.setupPhoneField(formId, name);
			},
			setupRadioCheckboxField: (formId, value, name) => {
				this.setupRadioCheckboxField(formId, value, name);
			},
			setupDateField: (formId, name) => {
				this.setupDateField(formId, name);
			},
			setupSelectField: (formId, name) => {
				this.setupSelectField(formId, name);
			},
			setupTextareaField: (formId, name) => {
				this.setupTextareaField(formId, name);
			},
			setupFileField: (formId, name) => {
				this.setupFileField(formId, name);
			},
			removeEvents: () => {
				this.removeEvents();
			},
			onFormSubmitEvent: (event) => {
				this.onFormSubmitEvent(event);
			},
			onFileWrapClickEvent: (event) => {
				this.onFileWrapClickEvent(event);
			},
			onFocusEvent: (event) => {
				this.onFocusEvent(event);
			},
			onKeyDownEvent: (event) => {
				this.onKeyDownEvent(event);
			},
			onSelectChangeEvent: (event) => {
				this.onSelectChangeEvent(event);
			},
			onSelectRemoveEvent: (event) => {
				this.onSelectRemoveEvent(event);
			},
			onInputEvent: (event) => {
				this.onInputEvent(event);
			},
			onRatingEvent: (event) => {
				this.onRatingEvent(event);
			},
			onBlurEvent: (event) => {
				this.onBlurEvent(event);
			},
		};
	}
}<|MERGE_RESOLUTION|>--- conflicted
+++ resolved
@@ -1106,11 +1106,6 @@
 		input.addEventListener('blur', this.onBlurEvent);
 		input.addEventListener('keydown', this.onKeyDownEvent);
 
-<<<<<<< HEAD
-		// If field range, set current value to DOM.
-		if (type === 'range') {
-			this.utils.setRangeCurrentValue(formId, name);
-=======
 		if (
 			(this.state.getStateConfigIsAdmin() && this.state.getStateElementIsSingleSubmit(name, formId)) ||
 			(this.state.getStateFormConfigUseSingleSubmit(formId) && (this.state.getStateElementTypeCustom(name, formId) === 'number'))
@@ -1118,7 +1113,6 @@
 			input.addEventListener('input', debounce(this.onInputEvent, 300));
 		} else {
 			input.addEventListener('input', this.onInputEvent);
->>>>>>> 52951ce5
 		}
 	}
 
@@ -1146,12 +1140,7 @@
 
 		if (
 			(this.state.getStateConfigIsAdmin() && this.state.getStateElementIsSingleSubmit(name, formId)) ||
-<<<<<<< HEAD
-			(this.state.getStateFormConfigUseSingleSubmit(formId) && (type === 'range')) ||
-			(this.state.getStateFormConfigUseSingleSubmit(formId) && (type === 'number'))
-=======
 			this.state.getStateFormConfigUseSingleSubmit(formId)
->>>>>>> 52951ce5
 		) {
 			input.addEventListener('input', debounce(this.onInputEvent, 300));
 		} else {
