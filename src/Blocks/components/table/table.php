<?php

/**
 * Template for the Table Component.
 *
 * @package EightshiftForms
 */

use EightshiftFormsVendor\EightshiftLibs\Helpers\Helpers;

$componentClass = $manifest['componentClass'] ?? '';
$additionalClass = $attributes['additionalClass'] ?? '';
$selectorClass = $attributes['selectorClass'] ?? $componentClass;

$tableContent = Helpers::checkAttr('tableContent', $attributes, $manifest);
$tableHead = Helpers::checkAttr('tableHead', $attributes, $manifest);

$tableWrapClass = Helpers::classnames([
	Helpers::selector($componentClass, $componentClass),
	Helpers::selector($selectorClass, $selectorClass, $componentClass),
	Helpers::selector($additionalClass, $additionalClass),
]);

$tableClass = Helpers::selector($componentClass, $componentClass, 'table');

if (!$tableContent) {
	return;
}

?>

<div class="<?php echo esc_attr($tableWrapClass); ?>">
	<table>
		<?php if ($tableHead) { ?>
			<thead>
				<tr>
					<?php foreach ($tableHead as $head) { ?>
						<th>
							<?php
<<<<<<< HEAD
							// phpcs:ignore Eightshift.Security.HelpersEscape.OutputNotEscaped
							echo $head;
=======
							echo $head; // phpcs:ignore Eightshift.Security.HelpersEscape.OutputNotEscaped 
>>>>>>> 672f5f43
							?>
						</th>
					<?php } ?>
				</tr>
			</thead>
		<?php } ?>
		<tbody>
			<?php foreach ($tableContent as $row) { ?>
				<tr>
					<?php foreach ($tableHead as $headKey => $headValue) { ?>
<<<<<<< HEAD
						<th>
							<?php
							// phpcs:ignore Eightshift.Security.HelpersEscape.OutputNotEscaped
							echo $row[$headKey] ?? '';
							?>
						</th>
=======
						<td>
							<?php
							echo $row[$headKey] ?? ''; // phpcs:ignore Eightshift.Security.HelpersEscape.OutputNotEscaped 
							?>
						</td>
>>>>>>> 672f5f43
					<?php } ?>
				</tr>
			<?php } ?>
		</tbody>
	</table>
</div><|MERGE_RESOLUTION|>--- conflicted
+++ resolved
@@ -37,12 +37,7 @@
 					<?php foreach ($tableHead as $head) { ?>
 						<th>
 							<?php
-<<<<<<< HEAD
-							// phpcs:ignore Eightshift.Security.HelpersEscape.OutputNotEscaped
-							echo $head;
-=======
 							echo $head; // phpcs:ignore Eightshift.Security.HelpersEscape.OutputNotEscaped 
->>>>>>> 672f5f43
 							?>
 						</th>
 					<?php } ?>
@@ -53,20 +48,11 @@
 			<?php foreach ($tableContent as $row) { ?>
 				<tr>
 					<?php foreach ($tableHead as $headKey => $headValue) { ?>
-<<<<<<< HEAD
-						<th>
-							<?php
-							// phpcs:ignore Eightshift.Security.HelpersEscape.OutputNotEscaped
-							echo $row[$headKey] ?? '';
-							?>
-						</th>
-=======
 						<td>
 							<?php
 							echo $row[$headKey] ?? ''; // phpcs:ignore Eightshift.Security.HelpersEscape.OutputNotEscaped 
 							?>
 						</td>
->>>>>>> 672f5f43
 					<?php } ?>
 				</tr>
 			<?php } ?>
