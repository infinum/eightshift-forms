@import './submit-style.scss';

<<<<<<< HEAD
button.es-submit,
a.es-submit {
	width: fit-content;
=======
a,
button {
	&.es-submit {
		width: fit-content;
	}
>>>>>>> 880f6404
}<|MERGE_RESOLUTION|>--- conflicted
+++ resolved
@@ -1,14 +1,8 @@
 @import './submit-style.scss';
 
-<<<<<<< HEAD
-button.es-submit,
-a.es-submit {
-	width: fit-content;
-=======
 a,
 button {
 	&.es-submit {
 		width: fit-content;
 	}
->>>>>>> 880f6404
 }