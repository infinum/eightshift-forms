@import './submit-style.scss';

<<<<<<< HEAD
button.es-submit,
a.es-submit {
	display: flex;
	align-items: center;
	gap: var(--global-esf-spacing-s);
=======
a,
button {
	&.es-submit {
		display: flex;
		align-items: center;
		gap: var(--global-esf-spacing-s);
>>>>>>> 880f6404

		width: fit-content;

		box-sizing: border-box;

		height: 2.5rem;
		font-weight: 500;
		padding: 0.75rem 1rem;
		border-radius: 0.5rem;

		&--global {
			width: auto;
		}

		&--with-icon {
			.es-submit__inner {
				display: flex;
				align-items: center;
				gap: 10px;
			}
		}

		&:focus:not(:focus-visible) {
			outline: none;
			box-shadow: none;
		}

		&:focus:focus-visible {
			outline: none;
			box-shadow: 0 0 0 1px var(--global-colors-esf-white),
				0 0 0 4px var(--esf-submit-focus-color, var(--global-colors-esf-admin-accent-50));
		}

		&--ghost {
			--esf-submit-focus-color: var(--global-colors-esf-admin-accent-30);

			background: transparent;
			color: var(--global-colors-esf-admin-accent);

			&:hover {
				background: var(--global-colors-esf-admin-accent-05);
			}
		}

		&--outline {
			background: transparent;
			color: var(--global-colors-esf-admin-accent);
			border: 1px solid var(--global-colors-esf-admin-accent);

			&:hover {
				background: var(--global-colors-esf-admin-accent-05);
			}
		}

		&--fit-icon {
			padding: 0.625rem 1rem;
		}

		&--mini {
			padding: 0.5rem;
			height: 1.875rem;
		}
	}
}<|MERGE_RESOLUTION|>--- conflicted
+++ resolved
@@ -1,19 +1,11 @@
 @import './submit-style.scss';
 
-<<<<<<< HEAD
-button.es-submit,
-a.es-submit {
-	display: flex;
-	align-items: center;
-	gap: var(--global-esf-spacing-s);
-=======
 a,
 button {
 	&.es-submit {
 		display: flex;
 		align-items: center;
 		gap: var(--global-esf-spacing-s);
->>>>>>> 880f6404
 
 		width: fit-content;
 
