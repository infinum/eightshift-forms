--- conflicted
+++ resolved
@@ -1,12 +1,11 @@
 .es-field--checkboxes {
 	.es-field__content-wrap {
+		@include input-styles-disabled;
+
 		padding: var(--es-input-spacing);
 		border: 1px dashed var(--es-input-border-color);
 
-<<<<<<< HEAD
 		border-radius: var(--global-esf-spacing-s);
-=======
-		@include input-styles-disabled;
 
 		.block-editor-block-list__layout {
 			> * {
@@ -14,6 +13,5 @@
 				padding-bottom: 0 !important; // stylelint-disable-line declaration-no-important
 			}
 		}
->>>>>>> 1c9323a6
 	}
 }