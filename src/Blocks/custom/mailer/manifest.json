{
	"$schema": "https://raw.githubusercontent.com/infinum/eightshift-frontend-libs/develop/schemas/block.json",
	"blockName": "mailer",
	"title": "Mailer form",
	"description" : "A form with mailer",
	"category": "eightshift-forms",
	"icon": {
		"src": "esf-form"
	},
	"keywords": [
		"form"
	],
	"hasInnerBlocks": true,
	"components": {
		"form": "form"
	},
	"parent": [
		"eightshift-forms/form-selector"
	],
	"attributes": {
		"mailerAllowedBlocks": {
			"type": "array",
<<<<<<< HEAD
			"default": [
				"eightshift-forms/file",
				"eightshift-forms/input",
				"eightshift-forms/radios",
				"eightshift-forms/select",
				"eightshift-forms/submit",
				"eightshift-forms/textarea",
				"eightshift-forms/checkboxes",
				"eightshift-forms/phone",
				"eightshift-forms/date",
				"eightshift-forms/country",
				"eightshift-forms/step"
			]
=======
			"default": []
>>>>>>> 49b45873
		},
		"mailerFormPostId": {
			"type": "string"
		},
		"mailerDataTypeSelector": {
			"type": "string"
		},
		"mailerFormAction": {
			"type": "string"
		}
	}
}<|MERGE_RESOLUTION|>--- conflicted
+++ resolved
@@ -20,23 +20,7 @@
 	"attributes": {
 		"mailerAllowedBlocks": {
 			"type": "array",
-<<<<<<< HEAD
-			"default": [
-				"eightshift-forms/file",
-				"eightshift-forms/input",
-				"eightshift-forms/radios",
-				"eightshift-forms/select",
-				"eightshift-forms/submit",
-				"eightshift-forms/textarea",
-				"eightshift-forms/checkboxes",
-				"eightshift-forms/phone",
-				"eightshift-forms/date",
-				"eightshift-forms/country",
-				"eightshift-forms/step"
-			]
-=======
 			"default": []
->>>>>>> 49b45873
 		},
 		"mailerFormPostId": {
 			"type": "string"
