import React from 'react';
import { InnerBlocks } from '@wordpress/block-editor';
import { props, checkAttr, BlockInserter } from '@eightshift/frontend-libs/scripts';
import { FormEditor } from '../../../components/form/components/form-editor';
import manifest from '../manifest.json';

<<<<<<< HEAD
export const MailerEditor = ({ attributes, setAttributes }) => {
=======
export const MailerEditor = ({ attributes, setAttributes, clientId }) => {
>>>>>>> 335d62dc
	const {
		blockClass,
	} = attributes;

	const mailerAllowedBlocks = checkAttr('mailerAllowedBlocks', attributes, manifest);

	return (
		<div className={blockClass}>
			<FormEditor
				{...props('form', attributes, {
					setAttributes,
					formContent:
						<InnerBlocks
							allowedBlocks={(typeof mailerAllowedBlocks === 'undefined') || mailerAllowedBlocks}
							templateLock={false}
							renderAppender={() => <BlockInserter clientId={clientId} />}
						/>
				})}
			/>
		</div>
	);
};<|MERGE_RESOLUTION|>--- conflicted
+++ resolved
@@ -4,11 +4,7 @@
 import { FormEditor } from '../../../components/form/components/form-editor';
 import manifest from '../manifest.json';
 
-<<<<<<< HEAD
-export const MailerEditor = ({ attributes, setAttributes }) => {
-=======
 export const MailerEditor = ({ attributes, setAttributes, clientId }) => {
->>>>>>> 335d62dc
 	const {
 		blockClass,
 	} = attributes;
