--- conflicted
+++ resolved
@@ -2,11 +2,7 @@
 	border: 1px solid var(--global-colors-esf-sky-200);
 
 	&__intro {
-<<<<<<< HEAD
-		border-bottom: 1px solid var(--global-colors-esf-sky-200);
-=======
 		border-block-end: 1px solid var(--global-colors-esf-sky-200);
->>>>>>> dc5c9782
 		text-align: center;
 		padding: 0.625rem;
 		background-color: var(--global-colors-esf-sky-50);
