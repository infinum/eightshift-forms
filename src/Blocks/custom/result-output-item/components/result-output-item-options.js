--- conflicted
+++ resolved
@@ -7,25 +7,15 @@
 	getAttrKey,
 	icons,
 	IconLabel,
-<<<<<<< HEAD
-	Notification,
-=======
->>>>>>> dc5c9782
 	Select,
 } from '@eightshift/frontend-libs/scripts';
 import {
 	CONDITIONAL_TAGS_OPERATORS_EXTENDED_LABELS,
 	CONDITIONAL_TAGS_OPERATORS_LABELS,
 } from './../../../components/conditional-tags/components/conditional-tags-labels';
-<<<<<<< HEAD
-import { getConstantsOptions } from './../../../components/utils';
-import manifest from '../manifest.json';
-import { CONDITIONAL_TAGS_OPERATORS_EXTENDED } from '../../../components/conditional-tags/assets/utils';
-=======
 import { getConstantsOptions, NameField } from './../../../components/utils';
 import manifest from '../manifest.json';
 import globalManifest from '../../../manifest.json';
->>>>>>> dc5c9782
 
 export const ResultOutputItemOptions = ({
 	attributes,
@@ -38,20 +28,11 @@
 	const resultOutputItemValueEnd = checkAttr('resultOutputItemValueEnd', attributes, manifest);
 	const resultOutputItemOperator = checkAttr('resultOutputItemOperator', attributes, manifest);
 
-<<<<<<< HEAD
-	const [showEndValue, setShowEndValue] = useState(resultOutputItemOperator.toUpperCase() in CONDITIONAL_TAGS_OPERATORS_EXTENDED);
-
-	return (
-		<PanelBody title={__('Result item', 'eightshift-forms')}>
-			<TextControl
-				label={<IconLabel icon={icons.id} label={__('Variable name', 'eightshift-forms')} />}
-=======
 	const [showEndValue, setShowEndValue] = useState(resultOutputItemOperator.toUpperCase() in globalManifest.comparatorExtended);
 
 	return (
 		<PanelBody title={__('Result item', 'eightshift-forms')}>
 			<NameField
->>>>>>> dc5c9782
 				value={resultOutputItemName}
 				attribute={getAttrKey('resultOutputItemName', attributes, manifest)}
 				setAttributes={setAttributes}
@@ -60,8 +41,6 @@
 				setIsChanged={setIsNameChanged}
 			/>
 
-<<<<<<< HEAD
-=======
 			<Select
 				label={<IconLabel icon={icons.containerSpacing} label={__('Compare operator', 'eightshift-forms')} />}
 				value={resultOutputItemOperator}
@@ -79,7 +58,6 @@
 				closeMenuAfterSelect
 			/>
 
->>>>>>> dc5c9782
 			<TextControl
 				label={
 					<IconLabel icon={icons.positionHStart}
@@ -95,26 +73,6 @@
 				onChange={(value) => setAttributes({ [getAttrKey('resultOutputItemValue', attributes, manifest)]: value })}
 			/>
 
-<<<<<<< HEAD
-			<Select
-				label={<IconLabel icon={icons.containerSpacing} label={__('Compare operator', 'eightshift-forms')} />}
-				value={resultOutputItemOperator}
-				options={getConstantsOptions(
-					{
-						...CONDITIONAL_TAGS_OPERATORS_LABELS,
-						...CONDITIONAL_TAGS_OPERATORS_EXTENDED_LABELS,
-					}
-				)}
-				onChange={(value) => {
-					setShowEndValue(value.toUpperCase() in CONDITIONAL_TAGS_OPERATORS_EXTENDED);
-					setAttributes({ [getAttrKey('resultOutputItemOperator', attributes, manifest)]: value });
-				}}
-				simpleValue
-				closeMenuAfterSelect
-			/>
-
-=======
->>>>>>> dc5c9782
 			{showEndValue && 
 				<TextControl
 					label={<IconLabel icon={icons.positionHEnd} label={__('Variable value end', 'eightshift-forms')} />}
@@ -123,14 +81,6 @@
 					help={showEndValue && __('End value must be number.', 'eightshift-forms')}
 				/>
 			}
-<<<<<<< HEAD
-
-		<Notification
-			text={__('The block will not show anything if filters are not added through code! If you have the Computed fields add-on, its output is also supported.', 'eightshift-forms')}
-			type='warning'
-		/>
-=======
->>>>>>> dc5c9782
 
 		</PanelBody>
 	);
