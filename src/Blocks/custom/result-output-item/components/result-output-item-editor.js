--- conflicted
+++ resolved
@@ -5,11 +5,7 @@
 import { checkAttr, BlockInserter, selector } from '@eightshift/frontend-libs/scripts';
 import manifest from '../manifest.json';
 import { CONDITIONAL_TAGS_OPERATORS_EXTENDED_LABELS, CONDITIONAL_TAGS_OPERATORS_LABELS } from '../../../components/conditional-tags/components/conditional-tags-labels';
-<<<<<<< HEAD
-import { CONDITIONAL_TAGS_OPERATORS } from '../../../components/conditional-tags/assets/utils';
-=======
 import globalManifest from '../../../manifest.json';
->>>>>>> dc5c9782
 
 export const ResultOutputItemEditor = ({ attributes, clientId }) => {
 	const {
@@ -30,29 +26,21 @@
 	const operatorLabel = {
 		...CONDITIONAL_TAGS_OPERATORS_LABELS,
 		...CONDITIONAL_TAGS_OPERATORS_EXTENDED_LABELS,
-<<<<<<< HEAD
-	}?.[resultOutputItemOperator] ?? CONDITIONAL_TAGS_OPERATORS_LABELS[CONDITIONAL_TAGS_OPERATORS.IS];
-=======
 	}?.[resultOutputItemOperator] ?? CONDITIONAL_TAGS_OPERATORS_LABELS[globalManifest.comparator.IS];
->>>>>>> dc5c9782
 
 	return (
 		<div className={blockClass}>
 			<div className={selector(blockClass, blockClass, 'intro')}>
 				{!isValidConfiguration && 
-					<div className={selector(blockClass, blockClass, 'intro', 'missing')}>{__(`Missing configuration options!`, 'eightshift-forms')}</div>
+					<div className={selector(blockClass, blockClass, 'intro', 'missing')}>{__('Missing configuration options!', 'eightshift-forms')}</div>
 				}
 
 				{isValidConfiguration &&
 					<>
-<<<<<<< HEAD
-						<b>{__(`SHOW`, 'eightshift-forms')}</b>
-=======
 						<b>{__('SHOW', 'eightshift-forms')}</b>
->>>>>>> dc5c9782
-						{__(` if the variable name is `, 'eightshift-forms')}
+						{__(' if the variable name is ', 'eightshift-forms')}
 						<b>{resultOutputItemName}</b>
-						{__(` and variable value`, 'eightshift-forms')}
+						{__(' and variable value', 'eightshift-forms')}
 						<br />
 						<b>
 							{
