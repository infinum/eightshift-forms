import React from 'react';
import { __ } from '@wordpress/i18n';
import { useState, useEffect } from '@wordpress/element';
import { InnerBlocks } from '@wordpress/block-editor';
import { checkAttr, BlockInserter } from '@eightshift/frontend-libs-tailwind/scripts';
import manifest from '../manifest.json';
import { CONDITIONAL_TAGS_OPERATORS_EXTENDED_LABELS, CONDITIONAL_TAGS_OPERATORS_LABELS } from '../../../components/conditional-tags/components/conditional-tags-labels';
import globalManifest from '../../../manifest.json';

export const ResultOutputItemEditor = ({ attributes, clientId }) => {
	const resultOutputItemName = checkAttr('resultOutputItemName', attributes, manifest);
	const resultOutputItemValue = checkAttr('resultOutputItemValue', attributes, manifest);
	const resultOutputItemValueEnd = checkAttr('resultOutputItemValueEnd', attributes, manifest);
	const resultOutputItemOperator = checkAttr('resultOutputItemOperator', attributes, manifest);

	const [isValidConfiguration, setIsValidConfiguration] = useState(resultOutputItemName && resultOutputItemValue);

	useEffect(() => {
		setIsValidConfiguration(resultOutputItemName && resultOutputItemValue);
	}, [resultOutputItemName, resultOutputItemValue]);

	const operatorLabel =
		{
			...CONDITIONAL_TAGS_OPERATORS_LABELS,
			...CONDITIONAL_TAGS_OPERATORS_EXTENDED_LABELS,
		}?.[resultOutputItemOperator] ?? CONDITIONAL_TAGS_OPERATORS_LABELS[globalManifest.comparator.IS];

	let outputName = '';

	if (resultOutputItemOperator === globalManifest.comparator.GT || resultOutputItemOperator === globalManifest.comparator.LT) {
		outputName = `is ${operatorLabel} ${resultOutputItemValue}`;
	} else if (resultOutputItemOperator === globalManifest.comparator.GTE || resultOutputItemOperator === globalManifest.comparator.LTE) {
		outputName = `is ${operatorLabel} to ${resultOutputItemValue}`;
	} else if (
		resultOutputItemOperator === globalManifest.comparatorExtended.B ||
		resultOutputItemOperator === globalManifest.comparatorExtended.BS ||
		resultOutputItemOperator === globalManifest.comparatorExtended.BN ||
		resultOutputItemOperator === globalManifest.comparatorExtended.BNS
	) {
		outputName = `is ${operatorLabel} between ${resultOutputItemValue} and ${resultOutputItemValueEnd}`;
	} else {
		outputName = `${operatorLabel} ${resultOutputItemValue}`;
	}

	let outputName = '';

	if (
		resultOutputItemOperator === globalManifest.comparator.GT ||
		resultOutputItemOperator === globalManifest.comparator.LT
	) {
		outputName = `is ${operatorLabel} ${resultOutputItemValue}`;
	} else if (
		resultOutputItemOperator === globalManifest.comparator.GTE ||
		resultOutputItemOperator === globalManifest.comparator.LTE
	) {
		outputName = `is ${operatorLabel} to ${resultOutputItemValue}`;
	} else if (
		resultOutputItemOperator === globalManifest.comparatorExtended.B ||
		resultOutputItemOperator === globalManifest.comparatorExtended.BS ||
		resultOutputItemOperator === globalManifest.comparatorExtended.BN ||
		resultOutputItemOperator === globalManifest.comparatorExtended.BNS
	) {
		outputName = `is ${operatorLabel} between ${resultOutputItemValue} and ${resultOutputItemValueEnd}`;
	} else {
		outputName = `${operatorLabel} ${resultOutputItemValue}`;
	}

	return (
		<div>
			<div>
				{!isValidConfiguration && <div>{__('Missing configuration options!', 'eightshift-forms')}</div>}

				{isValidConfiguration && (
					<>
						<b>{__('SHOW', 'eightshift-forms')}</b>
						{__(' if the variable name is ', 'eightshift-forms')}
						<b>{resultOutputItemName}</b>
						{__(' and variable value ', 'eightshift-forms')}
						<br />
<<<<<<< HEAD
						<b>{outputName}</b>
=======
						<b>
							{outputName}
						</b>
>>>>>>> a08e2d4e
					</>
				)}
			</div>

			{isValidConfiguration && <InnerBlocks renderAppender={() => <BlockInserter clientId={clientId} />} />}
		</div>
	);
};<|MERGE_RESOLUTION|>--- conflicted
+++ resolved
@@ -24,23 +24,6 @@
 			...CONDITIONAL_TAGS_OPERATORS_LABELS,
 			...CONDITIONAL_TAGS_OPERATORS_EXTENDED_LABELS,
 		}?.[resultOutputItemOperator] ?? CONDITIONAL_TAGS_OPERATORS_LABELS[globalManifest.comparator.IS];
-
-	let outputName = '';
-
-	if (resultOutputItemOperator === globalManifest.comparator.GT || resultOutputItemOperator === globalManifest.comparator.LT) {
-		outputName = `is ${operatorLabel} ${resultOutputItemValue}`;
-	} else if (resultOutputItemOperator === globalManifest.comparator.GTE || resultOutputItemOperator === globalManifest.comparator.LTE) {
-		outputName = `is ${operatorLabel} to ${resultOutputItemValue}`;
-	} else if (
-		resultOutputItemOperator === globalManifest.comparatorExtended.B ||
-		resultOutputItemOperator === globalManifest.comparatorExtended.BS ||
-		resultOutputItemOperator === globalManifest.comparatorExtended.BN ||
-		resultOutputItemOperator === globalManifest.comparatorExtended.BNS
-	) {
-		outputName = `is ${operatorLabel} between ${resultOutputItemValue} and ${resultOutputItemValueEnd}`;
-	} else {
-		outputName = `${operatorLabel} ${resultOutputItemValue}`;
-	}
 
 	let outputName = '';
 
@@ -77,13 +60,9 @@
 						<b>{resultOutputItemName}</b>
 						{__(' and variable value ', 'eightshift-forms')}
 						<br />
-<<<<<<< HEAD
-						<b>{outputName}</b>
-=======
 						<b>
 							{outputName}
 						</b>
->>>>>>> a08e2d4e
 					</>
 				)}
 			</div>
