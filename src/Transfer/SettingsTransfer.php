--- conflicted
+++ resolved
@@ -178,34 +178,6 @@
 						<span>By default, imported forms will <strong>not override</strong> existing forms. This can be changed with the toggle below. In case slugs are the same, a new form will be created.</span>', 'eightshift-forms'),
 					],
 					[
-<<<<<<< HEAD
-						'component' => 'tab',
-						'tabLabel' => \__('Import', 'eightshift-forms'),
-						'tabContent' => [
-							[
-								'component' => 'intro',
-								'introIsHighlighted' => true,
-								'introIsHighlightedImportant' => true,
-								'introSubtitle' => \__('Please backup your database before running any imports. This proces is not reversable.', 'eightshift-forms'),
-							],
-							[
-								'component' => 'intro',
-								'introSubtitle' => \__('
-									Import all global settings or one of many forms with their settings. <br/>
-									<ul>
-									<li>Upload of global settings will <strong>override</strong> all global settings set in your project.</li>
-									<li>Upload of forms will <strong>not override</strong> existing forms. If forms slug exists in the project, upload process will create a new form entry.</li>
-									</ul>', 'eightshift-forms'),
-							],
-							[
-								'component' => 'file',
-								'fileIsRequired' => true,
-								'fileName' => 'import',
-								'fileFieldLabel' =>  \__('Upload json file', 'eightshift-forms'),
-								'fileAccept' => 'json',
-								'additionalClass' => $manifestForm['componentTransferJsClass'] . '-upload',
-							],
-=======
 						'component' => 'divider',
 						'dividerExtraVSpacing' => 'true',
 					],
@@ -214,7 +186,6 @@
 						'checkboxesName' => 'override',
 						'checkboxesFieldLabel' => '',
 						'checkboxesContent' => [
->>>>>>> 49b45873
 							[
 								'component' => 'checkbox',
 								'checkboxAsToggle' => true,
