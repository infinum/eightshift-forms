<?php

/**
 * The Admin Enqueue specific functionality.
 *
 * @package EightshiftForms\Enqueue\Admin
 */

declare(strict_types=1);

namespace EightshiftForms\Enqueue\Admin;

use EightshiftForms\Enqueue\SharedEnqueue;
use EightshiftForms\Config\Config;
use EightshiftForms\Helpers\GeneralHelpers;
use EightshiftForms\Helpers\HooksHelpers;
use EightshiftFormsVendor\EightshiftLibs\Enqueue\Admin\AbstractEnqueueAdmin;
use EightshiftFormsVendor\EightshiftLibs\Helpers\Helpers;

/**
 * Class EnqueueAdmin
 *
 * This class handles enqueue scripts and styles.
 */
class EnqueueAdmin extends AbstractEnqueueAdmin
{
	/**
	 * Use shared helper trait.
	 */
	use SharedEnqueue;

	/**
	 * Register all the hooks
	 *
	 * @return void
	 */
	public function register(): void
	{
		if (!GeneralHelpers::isEightshiftFormsAdminPages()) {
			return;
		}

		\add_action('admin_enqueue_scripts', [$this, 'enqueueAdminStyles'], 50);
		\add_action('admin_enqueue_scripts', [$this, 'enqueueAdminScripts']);
	}

	/**
	 * Method that returns assets name used to prefix asset handlers.
	 *
	 * @return string
	 */
	public function getAssetsPrefix(): string
	{
		return Config::MAIN_PLUGIN_ENQUEUE_ASSETS_PREFIX;
	}

	/**
	 * Method that returns assets version for versioning asset handlers.
	 *
	 * @return string
	 */
	public function getAssetsVersion(): string
	{
		return Helpers::getPluginVersion();
	}

	/**
	 * Enqueue scripts from AbstractEnqueueBlocks, extended to expose additional data. Only admin.
	 *
	 * @return void
	 */
<<<<<<< HEAD
	public function enqueueAdminStyles(): void
	{
		parent::enqueueAdminStyles();
=======
	public function enqueueAdminScripts(): void
	{
		parent::enqueueAdminScripts();
>>>>>>> 672f5f43

		$output = [];

		$output = \array_merge(
			$this->getEnqueueSharedInlineCommonItems(false),
			[
				'nonce' => \wp_create_nonce('wp_rest'),
				'confirmMsg' => \__('Are you sure you want to continue?', 'eightshift-forms'),
				'importErrorMsg' => \__('There is an error with your data, please try again.', 'eightshift-forms'),
				'isAdmin' => true,
				'redirectionTimeout' => 100,
			],
		);

		$output = \wp_json_encode($output);
		\wp_add_inline_script($this->getAdminScriptHandle(), "const esFormsLocalization = {$output}", 'before');
	}

	/**
	 * Get admin script dependencies.
	 *
	 * @return array<int, string> List of all the script dependencies.
	 */
	protected function getAdminScriptDependencies(): array
	{
		$scriptsDependency = HooksHelpers::getFilterName(['scripts', 'dependency', 'admin']);
		$scriptsDependencyOutput = [];

		if (\has_filter($scriptsDependency)) {
			$scriptsDependencyOutput = \apply_filters($scriptsDependency, []);
		}

		return $scriptsDependencyOutput;
	}
}<|MERGE_RESOLUTION|>--- conflicted
+++ resolved
@@ -69,15 +69,9 @@
 	 *
 	 * @return void
 	 */
-<<<<<<< HEAD
-	public function enqueueAdminStyles(): void
-	{
-		parent::enqueueAdminStyles();
-=======
 	public function enqueueAdminScripts(): void
 	{
 		parent::enqueueAdminScripts();
->>>>>>> 672f5f43
 
 		$output = [];
 
