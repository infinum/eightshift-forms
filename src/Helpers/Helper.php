--- conflicted
+++ resolved
@@ -731,21 +731,6 @@
 	}
 
 	/**
-<<<<<<< HEAD
-	 * Returns regular help text if the given string is empty, and "Set with a global variable" if not.
-	 *
-	 * @param string $value Value that is empty if set programmatically.
-	 *
-	 * @return string
-	 */
-	public static function getIsSetProgrammaticallyBadge(string $value): string
-	{
-		if(!empty($value)) {
-			return '<span class="is-filter-applied">' . \__('Set with a global variable', 'eightshift-forms') . '</span>';
-		}
-
-		return \__('Can also be provided from a global variable.', 'eightshift-forms');
-=======
 	 * Output select options ass array from html string.
 	 *
 	 * @param string $options Options string.
@@ -779,6 +764,21 @@
 			},
 			$matches
 		)));
->>>>>>> 1c9323a6
+	}
+
+	/**
+	 * Returns regular help text if the given string is empty, and "Set with a global variable" if not.
+	 *
+	 * @param string $value Value that is empty if set programmatically.
+	 *
+	 * @return string
+	 */
+	public static function getIsSetProgrammaticallyBadge(string $value): string
+	{
+		if(!empty($value)) {
+			return '<span class="is-filter-applied">' . \__('Set with a global variable', 'eightshift-forms') . '</span>';
+		}
+
+		return \__('Can also be provided from a global variable.', 'eightshift-forms');
 	}
 }