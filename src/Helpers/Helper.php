<?php

/**
 * Trait that holds all generic helpers.
 *
 * @package EightshiftLibs\Helpers
 */

declare(strict_types=1);

namespace EightshiftForms\Helpers;

use EightshiftForms\AdminMenus\FormGlobalSettingsAdminSubMenu;
use EightshiftForms\AdminMenus\FormSettingsAdminSubMenu;
use EightshiftForms\AdminMenus\FormListingAdminSubMenu;
use EightshiftForms\CustomPostType\Forms;
use EightshiftForms\Hooks\Variables;
use EightshiftForms\Settings\Settings\SettingsGeneral;

/**
 * Helper class.
 */
class Helper
{
	/**
	 * Encript/Decrypt method.
	 *
	 * @param string $action Action used.
	 * @param string $string String used.
	 *
	 * @return string|bool
	 */
	public static function encryptor(string $action, string $string)
	{
		$encryptMethod = "AES-256-CBC";
		$secretKey = \wp_salt(); // user define private key.
		$secretIv = \wp_salt('SECURE_AUTH_KEY'); // user define secret key.
		$key = \hash('sha256', $secretKey);
		$iv = \substr(\hash('sha256', $secretIv), 0, 16); // sha256 is hash_hmac_algo.

		if ($action === 'encrypt') {
			$output = \openssl_encrypt($string, $encryptMethod, $key, 0, $iv);

			return \base64_encode((string) $output); // phpcs:ignore WordPress.PHP.DiscouragedPHPFunctions.obfuscation_base64_encode
		}

		return \openssl_decrypt(\base64_decode($string), $encryptMethod, $key, 0, $iv); // phpcs:ignore WordPress.PHP.DiscouragedPHPFunctions.obfuscation_base64_decode
	}

	/**
	 * Method that returns listing page url.
	 *
	 * @return string
	 */
	public static function getListingPageUrl(): string
	{
		$page = FormListingAdminSubMenu::ADMIN_MENU_SLUG;

		return "/wp-admin/admin.php?page={$page}";
	}

	/**
	 * Method that returns form settings page url.
	 *
	 * @param string $formId Form ID.
	 * @param string $type Type key.
	 *
	 * @return string
	 */
	public static function getSettingsPageUrl(string $formId, string $type = SettingsGeneral::SETTINGS_TYPE_KEY): string
	{
		$page = FormSettingsAdminSubMenu::ADMIN_MENU_SLUG;
		$typeKey = '';

		if (!empty($type)) {
			$typeKey = "&type={$type}";
		}

		return "/wp-admin/admin.php?page={$page}&formId={$formId}{$typeKey}";
	}

	/**
	 * Method that returns form settings global page url.
	 *
	 * @param string $type Type key.
	 *
	 * @return string
	 */
	public static function getSettingsGlobalPageUrl(string $type = SettingsGeneral::SETTINGS_TYPE_KEY): string
	{
		$page = FormGlobalSettingsAdminSubMenu::ADMIN_MENU_SLUG;
		$typeKey = '';

		if (!empty($type)) {
			$typeKey = "&type={$type}";
		}

		return "/wp-admin/admin.php?page={$page}{$typeKey}";
	}

	/**
	 * Method that returns new form page url.
	 *
	 * @return string
	 */
	public static function getNewFormPageUrl(): string
	{
		$postType = Forms::POST_TYPE_SLUG;

		return "/wp-admin/post-new.php?post_type={$postType}";
	}

	/**
	 * Method that returns trash page url.
	 *
	 * @return string
	 */
	public static function getFormsTrashPageUrl(): string
	{
		return self::getListingPageUrl() . '&type=trash';
	}

	/**
	 * Method that returns form edit page url.
	 *
	 * @param string $formId Form ID.
	 *
	 * @return string
	 */
	public static function getFormEditPageUrl(string $formId): string
	{
		return \get_edit_post_link((int) $formId) ?? '';
	}

	/**
	 * Method that returns form trash action url.
	 *
	 * @param string $formId Form ID.
	 * @param bool $permanent Permanently delete.
	 *
	 * @return string
	 */
	public static function getFormTrashActionUrl(string $formId, bool $permanent = false): string
	{
		return \get_delete_post_link((int) $formId, '', $permanent);
	}

	/**
	 * Method that returns form trash restore action url.
	 *
	 * @param string $formId Form ID.
	 *
	 * @return string
	 */
	public static function getFormTrashRestoreActionUrl(string $formId): string
	{
		return \wp_nonce_url("/wp-admin/post.php?post={$formId}&action=untrash", 'untrash-post_' . $formId);
	}

	/**
	 * Get all field names from the form.
	 *
	 * @param string $formId Form ID.
	 *
	 * @return string
	 */
	public static function getFormNames(string $formId): string
	{
		$content = \get_the_content(null, false, (int) $formId);

		// Find all name values.
		\preg_match_all('/Name":"(.*?)"/m', $content, $matches, \PREG_SET_ORDER);

		// Find custom predefined names.
		\preg_match_all('/\/(sender-email) {(.*?)} \/-->/m', $content, $matchesCustom, \PREG_SET_ORDER);

		$items = \array_merge($matches, $matchesCustom);

		$output = [];

		// Populate output.
		foreach ($items as $item) {
			if (isset($item[1]) && !empty($item[1])) {
				$output[] = "<code>{" . $item[1] . "}</code>";
			}
		}

		return \implode(', ', $output);
	}

	/**
	 * Provide error log output to a custom log file.
	 *
	 * @param array<mixed> $message Any type of message.
	 *
	 * @return void
	 */
	public static function logger(array $message): void
	{
		if (Variables::isLogMode()) {
			$wpContentDir = \defined('WP_CONTENT_DIR') ? \WP_CONTENT_DIR : '';

			if (!empty($wpContentDir)) {
				$message['time'] = \gmdate("Y-m-d H:i:s");
				\error_log((string) \wp_json_encode($message) . "\n -------------------------------------", 3, \WP_CONTENT_DIR . '/eightshift-forms-debug.log'); // phpcs:ignore WordPress.PHP.DevelopmentFunctions.error_log_error_log
			}
		}
	}

	/**
	 * Check if current page is part of the settings page
	 *
	 * @return boolean
	 */
	public static function isSettingsPage(): bool
	{
		global $plugin_page; // phpcs:ignore Squiz.NamingConventions.ValidVariableName.NotCamelCaps

		return !empty($plugin_page); // phpcs:ignore Squiz.NamingConventions.ValidVariableName.NotCamelCaps
	}

	/**
	 * Minify string
	 *
	 * @param string $string String to check.
	 *
	 * @return string
	 */
	public static function minifyString(string $string): string
	{
		$string = \str_replace(\PHP_EOL, ' ', $string);
		$string = \preg_replace('/[\r\n]+/', "\n", $string);
		return (string) \preg_replace('/[ \t]+/', ' ', (string) $string);
	}


	/**
	 * Convert inner blocks to array
	 *
	 * @param string $string String to convert.
	 * @param string $type Type of content.
	 *
	 * @return array<int, array<string, mixed>>
	 */
	public static function convertInnerBlocksToArray(string $string, string $type): array
	{
		$output = [];

		switch ($type) {
			case 'select':
				$re = '/<option[^>]*value="(.*?)"[^>]*>([^<]*)<\s*\/\s*option\s*>/m';
				break;
			default:
				$re = '';
				break;
		}

		if (!$re) {
			return $output;
		}

<<<<<<< HEAD
		$string = Helper::minifyString($string);

		\preg_match_all($re, $string, $matches, \PREG_SET_ORDER, 0);
=======
		preg_match_all($re, $string, $matches, PREG_SET_ORDER, 0);
>>>>>>> b8ffb39f

		if (!$matches) {
			return $output;
		}

		foreach ($matches as $match) {
			$output[] = [
				'label' => Helper::minifyString($match[2] ?? ''),
				'value' => Helper::minifyString($match[1] ?? ''),
				'original' => $match[0] ?? '',
			];
		}

		return $output;
	}

	/**
	 * Convert camel to snake case
	 *
	 * @param string $input Name to change.
	 *
	 * @return string
	 */
	public static function camelToSnakeCase($input): string
	{
		return \strtolower((string) \preg_replace('/(?<!^)[A-Z]/', '_$0', $input));
	}
}<|MERGE_RESOLUTION|>--- conflicted
+++ resolved
@@ -259,13 +259,7 @@
 			return $output;
 		}
 
-<<<<<<< HEAD
-		$string = Helper::minifyString($string);
-
 		\preg_match_all($re, $string, $matches, \PREG_SET_ORDER, 0);
-=======
-		preg_match_all($re, $string, $matches, PREG_SET_ORDER, 0);
->>>>>>> b8ffb39f
 
 		if (!$matches) {
 			return $output;
