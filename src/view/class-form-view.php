<?php
/**
 * Define rule for a form view.
 *
 * @package Eightshift_Forms\View
 */

declare( strict_types=1 );

namespace Eightshift_Forms\View;

/**
 * Define rule for a form view.
 */
class Form_View {

  /**
   * Add extra allowed tags specifically for forms.
   *
   * @param  array $allowed_tags Already allowed tags.
   * @return array
   */
  public static function extra_allowed_tags( $allowed_tags ): array {
    $allowed_tags['form'] = array(
      'class'                    => 1,
      'id'                       => 1,
      'action'                   => 1,
      'method'                   => 1,
      'target'                   => 1,
      'accept-charset'           => 1,
      'autocapitalize'           => 1,
      'autocomplete'             => 1,
      'name'                     => 1,
      'rel'                      => 1,
      'enctype'                  => 1,
      'novalidate'               => 1,
      'data-form-type'           => 1,
      'data-dynamics-crm-entity' => 1,
    );

    // Append additional allowed tags.
    $allowed_tags['input']['required']    = 1;
    $allowed_tags['textarea']['required'] = 1;
<<<<<<< HEAD
    $allowed_tags['select']['required'] = 1;
    $allowed_tags['div']['data-parent-form'] = 1;
=======
    $allowed_tags['select']['required']   = 1;
>>>>>>> 3000cf90

    return $allowed_tags;
  }

  /**
   * Returns an array of tags for wp_kses(). Less strict than the usual wp_kses_post().
   */
  public static function allowed_tags(): array {
    return self::extra_allowed_tags( wp_kses_allowed_html( 'post' ) );
  }
}<|MERGE_RESOLUTION|>--- conflicted
+++ resolved
@@ -39,14 +39,10 @@
     );
 
     // Append additional allowed tags.
-    $allowed_tags['input']['required']    = 1;
-    $allowed_tags['textarea']['required'] = 1;
-<<<<<<< HEAD
-    $allowed_tags['select']['required'] = 1;
+    $allowed_tags['input']['required']       = 1;
+    $allowed_tags['textarea']['required']    = 1;
+    $allowed_tags['select']['required']      = 1;
     $allowed_tags['div']['data-parent-form'] = 1;
-=======
-    $allowed_tags['select']['required']   = 1;
->>>>>>> 3000cf90
 
     return $allowed_tags;
   }
