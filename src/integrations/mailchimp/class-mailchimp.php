--- conflicted
+++ resolved
@@ -58,16 +58,10 @@
   /**
    * Constructs object
    *
-<<<<<<< HEAD
-   * @param Client_Interface $mailchimp_marketing_client Mailchimp marketing client.
-   */
-  public function __construct( Client_Interface $mailchimp_marketing_client ) {
-=======
    * @param Mailchimp_Marketing_Client_Interface $mailchimp_marketing_client Mailchimp marketing client.
    * @param Cache                                $transient_cache            Transient cache object.
    */
   public function __construct( Mailchimp_Marketing_Client_Interface $mailchimp_marketing_client, Cache $transient_cache ) {
->>>>>>> ce6035fe
     $this->mailchimp_marketing_client = $mailchimp_marketing_client;
     $this->cache                      = $transient_cache;
   }
