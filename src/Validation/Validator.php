<?php

/**
 * The class for form validator.
 *
 * @package EightshiftForms\Validation
 */

declare(strict_types=1);

namespace EightshiftForms\Validation;

use EightshiftFormsVendor\EightshiftLibs\Helpers\Components;
use EightshiftForms\Labels\LabelsInterface;
use EightshiftForms\Settings\SettingsHelper;
use EightshiftFormsVendor\EightshiftLibs\Helpers\ObjectHelperTrait;

/**
 * Class Validator
 */
class Validator extends AbstractValidation
{
	/**
	 * Use Object Helper
	 */
	use ObjectHelperTrait;

	/**
	 * Use general helper trait.
	 */
	use SettingsHelper;

	/**
	 * Instance variable for labels data.
	 *
	 * @var LabelsInterface
	 */
	protected $labels;

	/**
	 * Validation Fields to check.
	 * If adding a new validation type put it here.
	 *
	 * @var array<int, string>
	 */
	private const VALIDATION_FIELDS = [
		'IsRequired',
		'IsRequiredCount',
		'IsEmail',
		'IsNumber',
		'IsUrl',
		'Accept',
		'MinSize',
		'MaxSize',
		'ValidationPattern',
		'MinLength',
		'MaxLength'
	];

	/**
	 * Create a new instance.
	 *
	 * @param LabelsInterface $labels Inject documentsData which holds labels data.
	 */
	public function __construct(LabelsInterface $labels)
	{
		$this->labels = $labels;
	}

	/**
	 * Validate form and return error if it is not valid.
	 *
	 * @param array<int|string, mixed> $params Get params.
	 * @param array<string, mixed> $files Get files.
	 * @param string $formId Form Id.
	 * @param array<string, mixed> $formData Form data to validate.
	 *
	 * @return array<int|string, mixed>
	 */
	public function validate(array $params = [], array $files = [], string $formId = '', array $formData = []): array
	{
		// If single submit skip all validations.
		if (isset($params['es-form-single-submit'])) {
			return [];
		}

		// Find out forms original data nad check for valition options.
		if ($formData) {
			$validationReference = $this->getValidationReferenceManual($formData);
		} else {
			$blocks = \parse_blocks(\get_the_content(null, false, (int) $formId));

			$validationReference = $this->getValidationReference($blocks[0]['innerBlocks'][0]['innerBlocks']);
		}

		// Merge params and files validations.
		return \array_merge(
			$this->validateParams($params, $validationReference, $formId),
			$this->validateFiles($files, $validationReference, $formId)
		);
	}

	/**
	 * Prepare validation patterns
	 *
	 * @return array<int, array<string, string>>
	 */
	public function getValidationPatterns(): array
	{
		$localPatterns = SettingsValidation::VALIDATION_PATTERNS;

		$userPatterns = \preg_split("/\\r\\n|\\r|\\n/", $this->getOptionValue(SettingsValidation::SETTINGS_VALIDATION_PATTERNS_KEY));

		if ($userPatterns) {
			foreach ($userPatterns as $pattern) {
				$pattern = \explode(' : ', $pattern);

				if (!isset($pattern[0]) || !isset($pattern[1])) {
						continue;
				};

				$localPatterns[$pattern[0]] = $pattern[1];
			}
		}

		$output = [
			[
				'value' => '',
				'label' => '---'
			]
		];
		foreach ($localPatterns as $key => $value) {
			$output[] = [
				'value' => $value,
				'label' => $key
			];
		};

		return $output;
	}

	/**
	 * Get validation pattern - pattern from name.
	 *
	 * @param string $name Name to serach.
	 *
	 * @return string
	 */
	public function getValidationPattern(string $name): string
	{
		$patterns = \array_filter(
			$this->getValidationPatterns(),
			static function ($item) use ($name) {
				return $item['label'] === $name;
			}
		);

		if ($patterns) {
			return \reset($patterns)['value'] ?? $name;
		}

		return $name;
	}

	/**
	 * Get validation pattern - name from pattern.
	 *
	 * @param string $pattern Pattern to serach.
	 *
	 * @return string
	 */
	public function getValidationPatternName(string $pattern): string
	{
		$patterns = \array_filter(
			$this->getValidationPatterns(),
			static function ($item) use ($pattern) {
				return $item['value'] === $pattern;
			}
		);

		if ($patterns) {
			return \reset($patterns)['label'] ?? $pattern;
		}

		return $pattern;
	}

	/**
	 * Validate params.
	 *
	 * @param array<int|string, mixed> $params Params to check.
	 * @param array<int|string, mixed> $validationReference Validation reference to check against.
	 * @param string $formId Form Id.
	 *
	 * @return array<int|string, string>
	 */
	private function validateParams(array $params, array $validationReference, string $formId): array
	{
		$output = [];

		// Check params.
		foreach ($params as $paramKey => $paramValue) {
			$inputValue = $paramValue['value'] ?? '';

			// Find validation reference by ID.
			$reference = $validationReference[$paramKey] ?? [];

			// Bailout if no validation is required.
			if (!$reference) {
				continue;
			}

			// Loop all validations from the reference.
			foreach ($reference as $dataKey => $dataValue) {
				switch ($dataKey) {
					// Check validation for required params.
					case 'isRequired':
						if ($dataValue && empty($inputValue)) {
							$output[$paramKey] = $this->labels->getLabel('validationRequired', $formId);
						}
						break;
					// Check validation for required count params.
					case 'isRequiredCount':
						if ($dataValue && \count(\explode(", ", $inputValue)) < $dataValue && !empty($inputValue)) {
							$output[$paramKey] = \sprintf($this->labels->getLabel('validationRequiredCount', $formId), $dataValue);
						}
						break;
					// Check validation for email params.
					case 'isEmail':
						if ($dataValue && !$this->isEmail($inputValue) && !empty($inputValue)) {
							$output[$paramKey] = $this->labels->getLabel('validationEmail', $formId);
						}
						break;
					case 'isNumber':
						if ($dataValue && !\is_numeric($inputValue) && !empty($inputValue)) {
							$output[$paramKey] = $this->labels->getLabel('validationNumber', $formId);
						}
						break;
					// Check validation for url params.
					case 'isUrl':
						if ($dataValue && !$this->isUrl($inputValue) && !empty($inputValue)) {
							$output[$paramKey] = $this->labels->getLabel('validationUrl', $formId);
						}
						break;
					// Check validation for min characters length.
					case 'minLength':
						if ($dataValue && $dataValue > \strlen($inputValue)) {
							$output[$paramKey] = \sprintf($this->labels->getLabel('validationMinLength', $formId), $dataValue);
						}
						break;
					// Check validation for max characters length.
					case 'maxLength':
						if ($dataValue && $dataValue < \strlen($inputValue)) {
							$output[$paramKey] = \sprintf($this->labels->getLabel('validationMaxLength', $formId), $dataValue);
						}
						break;
					case 'validationPattern':
						\preg_match("/$dataValue/", $inputValue, $matches, \PREG_OFFSET_CAPTURE, 0);

						$key = $matches[0] ?? '';

<<<<<<< HEAD
						if ($dataValue && empty($key) && !empty($inputValue)) {
							$output[$paramKey] = \sprintf($this->labels->getLabel('validationPattern', $formId), $this->getValidationPatternName($dataValue));
=======
						if ($dataValue && (empty($key) || $key[0] !== $inputValue) && !empty($inputValue)) {
							$output[$paramKey] = sprintf($this->labels->getLabel('validationPattern', $formId), $this->getValidationPatternName($dataValue));
>>>>>>> b8ffb39f
						}
						break;
				}
			}
		}

		return $output;
	}

	/**
	 * Validate files from the validation reference.
	 *
	 * @param array<string, mixed> $files Files to check.
	 * @param array<int|string, mixed> $validationReference Validation reference to check against.
	 * @param string $formId Form Id.
	 *
	 * @return array<int|string, string>
	 */
	private function validateFiles(array $files, array $validationReference, string $formId = ''): array
	{
		$output = [];

		// Check files.
		foreach ($files as $fileKey => $fileValue) {
			// Find validation reference by ID.
			$reference = $validationReference[$fileKey] ?? [];

			// Bailout if no validation is required.
			if (!$reference) {
				continue;
			}

			// Loop all validations from the reference.
			foreach ($reference as $dataKey => $dataValue) {
				// Check validation for accepted file types.
				if ($dataKey === 'accept') {
					$individualFiles = [];
					for ($i = 0; $i < count($fileValue['name']); $i++) {
						$file = [
							'name' => $fileValue['name'][$i],
							'type' => $fileValue['type'][$i],
							'tmp_name' => $fileValue['tmp_name'][$i],
						];
						$individualFiles[] = $file;
					}

					foreach ($individualFiles as $file) {
						if (!$this->isMimeTypeValid($file)) {
							$output[$fileKey] = sprintf($this->labels->getLabel('validationAcceptMime', $formId), $dataValue);
						}
					}

					foreach ($fileValue['name'] as $file) {
						if (!empty($dataValue) && !$this->isFileTypeValid($file, $dataValue)) {
							$output[$fileKey] = \sprintf($this->labels->getLabel('validationAccept', $formId), $dataValue);
							continue;
						}
					}
				}

				// Check validation for size min/max.
				foreach ($fileValue['size'] as $fileSize) {
					// Check validation for min size.
					if ($dataKey === 'minSize') {
						if (!empty($dataValue) && !$this->isFileMinSizeValid((int) $fileSize, (int) $dataValue * 1000)) {
							$output[$fileKey] = \sprintf($this->labels->getLabel('validationMinSize', $formId), $dataValue);
							continue;
						}
					}

					// Check validation for max size.
					if ($dataKey === 'maxSize') {
						if (!empty($dataValue) && !$this->isFileMaxSizeValid((int) $fileSize, (int) $dataValue * 1000)) {
							$output[$fileKey] = \sprintf($this->labels->getLabel('validationMaxSize', $formId), $dataValue);
							continue;
						}
					}
				}
			}
		}

		return $output;
	}

	/**
	 * Output validation reference fields for block form.
	 *
	 * @param array<string, mixed> $blocks Blocks array of data.
	 *
	 * @return array<int|string, array<string, mixed>>
	 */
	private function getValidationReference(array $blocks): array
	{
		$output = [];

		// Loop multiple levels form-selector > form.
		foreach ($blocks as $block) {
			$name = Components::kebabToCamelCase(\explode('/', $block['blockName'])[1]);

			if (!$name) {
				continue;
			}

			$innerOptions = $this->getValidationReferenceInner($block, $name);

			if ($innerOptions) {
				$output = \array_merge($output, $innerOptions);
			}
		}

		return $output;
	}

	/**
	 * Output validation reference inner blocks fields for block form.
	 *
	 * @param array<string, mixed> $block Block inner content.
	 * @param string $name Block name.
	 *
	 * @return array<int|string, array<string, mixed>>
	 */
	private function getValidationReferenceInner($block, $name): array
	{
		$output = [];

		// Append attributes defined in the manifest as defaults.
		if ($name === 'senderEmail') {
			$block['attrs']['senderEmailInputIsRequired'] = true;
			$block['attrs']['senderEmailInputIsEmail'] = true;
		}

		// Check all attributes.
		foreach ($block['attrs'] as $attributeKey => $attributeValue) {
			switch ($name) {
				// If something custom add corrections.
				case 'senderEmail':
					$attrName = "{$name}Input";
					$id = $block['attrs']["{$attrName}Id"] ?? '';
					break;
				case 'customData':
					$type = $block['attrs']['customDataFieldType'] ?? '';
					$attrName = $name . \ucfirst($type);
					$id = $block['attrs']["{$name}Id"] ?? '';
					break;
				default:
					$attrName = $name . \ucfirst($name);
					$id = $block['attrs']["{$attrName}Id"] ?? '';
					break;
			}

			// Get all validation fields with the correct prefix.
			$valid = \array_flip(
				\array_map(
					static function ($item) use ($attrName) {
						return "{$attrName}{$item}";
					},
					self::VALIDATION_FIELDS
				)
			);

			// Output validation items with correct value for the matching ID.
			if (isset($valid[$attributeKey]) && !empty($id)) {
				$output[$id][\lcfirst(\str_replace($attrName, '', $attributeKey))] = $attributeValue;
			}
		}

		return $output;
	}

	/**
	 * Output validation reference fields for manual form (integrations, settings).
	 *
	 * @param array<int|string, mixed> $blocks Blocks array of data.
	 *
	 * @return array<int|string, array<string, mixed>>
	 */
	private function getValidationReferenceManual(array $blocks): array
	{
		$output = [];

		// Loop multiple levels form-selector > form.
		foreach ($blocks as $block) {
			if (!$block) {
				continue;
			}

			$name = $block['component'];

			if (!$name) {
				continue;
			}

			$innerOptions = $this->getValidationReferenceManualInner($block, $name);

			if ($innerOptions) {
				$output = \array_merge($output, $innerOptions);
			}
		}

		return $output;
	}

	/**
	 * Output validation reference inner blocks fields for manual form (integrations, settings).
	 *
	 * @param array<string, mixed> $attributes Component attributes.
	 * @param string $name Component name.
	 *
	 * @return array<int|string, array<string, mixed>>
	 */
	private function getValidationReferenceManualInner($attributes, $name): array
	{
		$output = [];

		// Check all attributes.
		foreach ($attributes as $attributeKey => $attributeValue) {
			// Get all validation fields with the correct prefix.
			$valid = \array_flip(
				\array_map(
					static function ($item) use ($name) {
						return "{$name}{$item}";
					},
					self::VALIDATION_FIELDS
				)
			);

			// Get Block Id.
			$id = $attributes["{$name}Id"] ?? '';

			// Output validation items with correct value for the matching ID.
			if (isset($valid[$attributeKey]) && !empty($id)) {
				$output[$id][\lcfirst(\str_replace($name, '', $attributeKey))] = $attributeValue;
			}
		}

		return $output;
	}
}<|MERGE_RESOLUTION|>--- conflicted
+++ resolved
@@ -259,13 +259,8 @@
 
 						$key = $matches[0] ?? '';
 
-<<<<<<< HEAD
-						if ($dataValue && empty($key) && !empty($inputValue)) {
+						if ($dataValue && (empty($key) || $key[0] !== $inputValue) && !empty($inputValue)) {
 							$output[$paramKey] = \sprintf($this->labels->getLabel('validationPattern', $formId), $this->getValidationPatternName($dataValue));
-=======
-						if ($dataValue && (empty($key) || $key[0] !== $inputValue) && !empty($inputValue)) {
-							$output[$paramKey] = sprintf($this->labels->getLabel('validationPattern', $formId), $this->getValidationPatternName($dataValue));
->>>>>>> b8ffb39f
 						}
 						break;
 				}
@@ -303,7 +298,7 @@
 				// Check validation for accepted file types.
 				if ($dataKey === 'accept') {
 					$individualFiles = [];
-					for ($i = 0; $i < count($fileValue['name']); $i++) {
+					for ($i = 0; $i < \count($fileValue['name']); $i++) {
 						$file = [
 							'name' => $fileValue['name'][$i],
 							'type' => $fileValue['type'][$i],
@@ -314,7 +309,7 @@
 
 					foreach ($individualFiles as $file) {
 						if (!$this->isMimeTypeValid($file)) {
-							$output[$fileKey] = sprintf($this->labels->getLabel('validationAcceptMime', $formId), $dataValue);
+							$output[$fileKey] = \sprintf($this->labels->getLabel('validationAcceptMime', $formId), $dataValue);
 						}
 					}
 
