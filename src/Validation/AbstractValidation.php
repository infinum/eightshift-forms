<?php

/**
 * The class for form validation.
 *
 * @package EightshiftForms\Validation
 */

declare(strict_types=1);

namespace EightshiftForms\Validation;

use EightshiftForms\Hooks\Filters;

/**
 * Class Validation
 */
abstract class AbstractValidation implements ValidatorInterface
{
	/**
	 * Check if string is url.
	 *
	 * @param string $string String to check.
	 *
	 * @return boolean
	 */
	public function isUrl(string $string): bool
	{
<<<<<<< HEAD
		return (bool) \preg_match('/(http|ftp|mailto)/', $string);
=======
		return (bool) preg_match('/(http:\/\/|https:\/\/|ftp:\/\/|mailto:)/', $string);
>>>>>>> b8ffb39f
	}

	/**
	 * Check if string is email.
	 *
	 * @param string $string String to check.
	 *
	 * @return boolean
	 */
	public function isEmail(string $string): bool
	{
		return (bool) \filter_var($string, \FILTER_VALIDATE_EMAIL);
	}

	/**
	 * Validate File Minimum size.
	 *
	 * @param integer $fileSize File size value.
	 * @param integer $maxFileSize Max file size.
	 *
	 * @return boolean
	 */
	public function isFileMaxSizeValid(int $fileSize, int $maxFileSize): bool
	{
		return $fileSize <= $maxFileSize;
	}

	/**
	 * Validate File Minimum size.
	 *
	 * @param integer $fileSize File size value.
	 * @param integer $minFileSize Min file size.
	 *
	 * @return boolean
	 */
	public function isFileMinSizeValid(int $fileSize, int $minFileSize): bool
	{
		return $fileSize >= $minFileSize;
	}

	/**
	 * Validate File type.
	 *
	 * @param string $fileName Full name for file.
	 * @param string $fileTypes String of all file types.
	 *
	 * @return boolean
	 */
	public function isFileTypeValid(string $fileName, string $fileTypes): bool
	{
<<<<<<< HEAD
		$fileExtension = \explode('.', $fileName);
		$validTypes = \explode(',', \str_replace(' ', '', \str_replace('.', '', $fileTypes)));

		return \in_array(\end($fileExtension), $validTypes, true);
=======
		$validTypes = $this->parseFiletypesString($fileTypes);

		return in_array($this->getFileExtensionFromFilename($fileName), $validTypes, true);
	}

	/**
	 * Checks whether the mimetype for the file is valid,
	 * i.e. that it matches the extension. If the file is written
	 * to disk, it'll check its mime_content_type from the filesystem.
	 * Use the validation filter failMimetypeValidationWhenFileNotOnFS
	 * to override this behaviour.
	 *
	 * @param array<string|int> $file File array.
	 * @return boolean True if mimetype matches extension, false otherwise.
	 */
	public function isMimeTypeValid(array $file): bool
	{
		$denyIfFileIsNotUploaded = \apply_filters(Filters::getValidationSettingsFilterName('failMimetypeValidationWhenFileNotOnFS'), false); // phpcs:ignore WordPress.NamingConventions.ValidHookName.NotLowercase
		if (getenv('TEST')) {
			$denyIfFileIsNotUploaded = getenv('test_force_option_eightshift_forms_force_mimetype_from_fs');
		}

		$mimeTypes = \array_flip(\wp_get_mime_types());

		$fileMimetype = $file['type'];
		if ($file['tmp_name'] ?? false) {
			try {
				$fileMimetype = \mime_content_type($file['tmp_name']);
			} catch (\Throwable $t) {
				if ($denyIfFileIsNotUploaded) {
					return false;
				}
			}
		} elseif ($denyIfFileIsNotUploaded) {
			return false;
		}

		$fileExtension = $this->getFileExtensionFromFilename($file['name']);
		$allowedExtensionsForMimetype = \explode('|', $mimeTypes[$fileMimetype] ?? []);
		if (\in_array($fileExtension, $allowedExtensionsForMimetype, true)) {
			return true;
		}

		return false;
	}

	/**
	 * Parses a comma-separated list of file extensions to return
	 * a normalized array of allowed extensions.
	 *
	 * @param string $fileTypes String of file extensions, e.g. ".pdf, jpg,.gif".
	 * @return array<string> Array of extensions, e.g. ["pdf", "jpg", "gif"]
	 */
	private function parseFiletypesString(string $fileTypes): array
	{
		$fileTypes = \str_replace(['.', ' '], '', $fileTypes);
		return \explode(',', $fileTypes);
	}

	/**
	 * Given a filename, returns its extension.
	 *
	 * @param string $fileName File name.
	 * @return string Extension or filename if no extension.
	 */
	private function getFileExtensionFromFilename(string $fileName): string
	{
		$explodedFilename = \explode('.', $fileName);
		return \end($explodedFilename);
>>>>>>> b8ffb39f
	}
}<|MERGE_RESOLUTION|>--- conflicted
+++ resolved
@@ -11,6 +11,7 @@
 namespace EightshiftForms\Validation;
 
 use EightshiftForms\Hooks\Filters;
+use Throwable;
 
 /**
  * Class Validation
@@ -26,11 +27,7 @@
 	 */
 	public function isUrl(string $string): bool
 	{
-<<<<<<< HEAD
-		return (bool) \preg_match('/(http|ftp|mailto)/', $string);
-=======
-		return (bool) preg_match('/(http:\/\/|https:\/\/|ftp:\/\/|mailto:)/', $string);
->>>>>>> b8ffb39f
+		return (bool) \preg_match('/(http:\/\/|https:\/\/|ftp:\/\/|mailto:)/', $string);
 	}
 
 	/**
@@ -81,15 +78,9 @@
 	 */
 	public function isFileTypeValid(string $fileName, string $fileTypes): bool
 	{
-<<<<<<< HEAD
-		$fileExtension = \explode('.', $fileName);
-		$validTypes = \explode(',', \str_replace(' ', '', \str_replace('.', '', $fileTypes)));
-
-		return \in_array(\end($fileExtension), $validTypes, true);
-=======
 		$validTypes = $this->parseFiletypesString($fileTypes);
 
-		return in_array($this->getFileExtensionFromFilename($fileName), $validTypes, true);
+		return \in_array($this->getFileExtensionFromFilename($fileName), $validTypes, true);
 	}
 
 	/**
@@ -105,8 +96,9 @@
 	public function isMimeTypeValid(array $file): bool
 	{
 		$denyIfFileIsNotUploaded = \apply_filters(Filters::getValidationSettingsFilterName('failMimetypeValidationWhenFileNotOnFS'), false); // phpcs:ignore WordPress.NamingConventions.ValidHookName.NotLowercase
-		if (getenv('TEST')) {
-			$denyIfFileIsNotUploaded = getenv('test_force_option_eightshift_forms_force_mimetype_from_fs');
+
+		if (\getenv('TEST')) {
+			$denyIfFileIsNotUploaded = \getenv('test_force_option_eightshift_forms_force_mimetype_from_fs');
 		}
 
 		$mimeTypes = \array_flip(\wp_get_mime_types());
@@ -115,7 +107,7 @@
 		if ($file['tmp_name'] ?? false) {
 			try {
 				$fileMimetype = \mime_content_type($file['tmp_name']);
-			} catch (\Throwable $t) {
+			} catch (Throwable $t) {
 				if ($denyIfFileIsNotUploaded) {
 					return false;
 				}
@@ -126,6 +118,7 @@
 
 		$fileExtension = $this->getFileExtensionFromFilename($file['name']);
 		$allowedExtensionsForMimetype = \explode('|', $mimeTypes[$fileMimetype] ?? []);
+
 		if (\in_array($fileExtension, $allowedExtensionsForMimetype, true)) {
 			return true;
 		}
@@ -156,6 +149,5 @@
 	{
 		$explodedFilename = \explode('.', $fileName);
 		return \end($explodedFilename);
->>>>>>> b8ffb39f
 	}
 }