--- conflicted
+++ resolved
@@ -228,13 +228,8 @@
 				'component' => 'select',
 				'selectName' => $this->getSettingsName(self::SETTINGS_GREENHOUSE_JOB_ID_KEY),
 				'selectId' => $this->getSettingsName(self::SETTINGS_GREENHOUSE_JOB_ID_KEY),
-<<<<<<< HEAD
-				'selectFieldLabel' => \__('Job ID', 'eightshift-forms'),
-				'selectFieldHelp' => \__('Select what Greenhouse job you want to show on this form.', 'eightshift-forms'),
-=======
 				'selectFieldLabel' => __('Job ID', 'eightshift-forms'),
-				'selectFieldHelp' => __('Open your Greenhouse account and provide API key. You can provide API key using global variable also.', 'eightshift-forms'),
->>>>>>> 89da9658
+				'selectFieldHelp' => __('Select what Greenhouse job you want to show on this form.', 'eightshift-forms'),
 				'selectOptions' => $jobIdOptions,
 				'selectIsRequired' => true,
 				'selectValue' => $this->getSettingsValue(self::SETTINGS_GREENHOUSE_JOB_ID_KEY, $formId),
