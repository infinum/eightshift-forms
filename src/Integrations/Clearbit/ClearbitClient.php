<?php

/**
 * Clearbit Client integration class.
 *
 * @package EightshiftForms\Integrations\Clearbit
 */

declare(strict_types=1);

namespace EightshiftForms\Integrations\Clearbit;

use EightshiftForms\Helpers\Helper;
use EightshiftForms\Hooks\Filters;
use EightshiftForms\Hooks\Variables;
use EightshiftForms\Settings\SettingsHelper;
use EightshiftFormsVendor\EightshiftLibs\Helpers\ObjectHelperTrait;

/**
 * ClearbitClient integration class.
 */
class ClearbitClient implements ClearbitClientInterface
{
	/**
	 * Use general helper trait.
	 */
	use SettingsHelper;

	/**
	 * Helper trait.
	 */
	use ObjectHelperTrait;

	/**
	 * Return Clearbit base url.
	 *
	 * @var string
	 */
	private const BASE_URL = 'https://person-stream.clearbit.com/v2/';

	/**
	 * API request to post application.
	 *
	 * @param string $emailKey Email key to map in params.
	 * @param array<string, mixed> $params Params array.
	 * @param array<string, string> $mapData Map data from settings.
	 *
	 * @return array<string, mixed>
	 */
	public function getApplication(string $emailKey, array $params, array $mapData): array
	{
		$email = isset($params[$emailKey]['value']) ? $params[$emailKey]['value'] : '';

		if (!$email) {
			$output = [
				'status' => 'error',
				'code' => 400,
				'message' => 'clearbitMissingEmail',
			];

			Helper::logger([
				'integration' => 'clearbit',
				'email' => $email,
				'mapKeys' => $mapData,
				'output' => $output,
			]);

			return $output;
		}

		if (!$mapData) {
			$output = [
				'status' => 'error',
				'code' => 400,
				'message' => 'clearbitMissingMapKeys',
			];

			Helper::logger([
				'integration' => 'clearbit',
				'email' => $email,
				'mapKeys' => $mapData,
				'output' => $output,
			]);

			return $output;
		}

		$response = \wp_remote_get(
			self::BASE_URL . "combined/find?email={$email}",
			[
				'headers' => $this->getHeaders(),
			]
		);

		if (\is_wp_error($response)) {
			return [
				'status' => 'error',
				'code' => 400,
				'message' => $this->getErrorMsg('submitWpError'),
			];
		}

<<<<<<< HEAD
		$code = $response['response']['code'] ?: 200; // phpcs:ignore WordPress.PHP.DisallowShortTernary.Found
=======
		$code = $response['response']['code'] ? $response['response']['code'] : 200;
>>>>>>> b8ffb39f

		$responseBody = \json_decode(\wp_remote_retrieve_body($response), true);

		if ($code === 200) {
			$dataOutput = [];

			foreach ($this->prepareParams($responseBody) as $key => $value) {
				if (\array_key_exists($key, $mapData) && !empty($value) && !empty($mapData[$key])) {
					$dataOutput[$mapData[$key]] = $value;
				}
			}

			return [
				'status' => 'success',
				'code' => $code,
				'message' => 'clearbitSuccess',
				'email' => $email,
				'data' => $dataOutput,
			];
		}

		$responseMessage = $responseBody['error']['type'] ?? '';

		$output = [
			'status' => 'error',
			'code' => $code,
			'email' => $email,
			'mapKeys' => $mapData,
			'message' => $this->getErrorMsg($responseMessage),
		];

		Helper::logger([
			'integration' => 'clearbit',
			'email' => $email,
			'mapKeys' => $mapData,
			'response' => $response['response'],
			'responseBody' => $responseBody,
			'output' => $output,
		]);

		return $output;
	}

	/**
	 * Get mapped params.
	 *
	 * @return array<int, string>
	 */
	public function getParams(): array
	{
		$output = [];

		foreach ($this->prepareParams() as $key => $value) {
			$output[] = $key;
		}

		return $output;
	}

	/**
	 * Prepare params
	 *
	 * @param array<string, mixed> $params Params.
	 *
	 * @return array<string, string>
	 */
	private function prepareParams(array $params = []): array
	{
		$person = $params['person'] ?? [];
		$company = $params['company'] ?? [];

		$output = [
			// person.
			'person-full-name' => $person['name']['fullName'] ?? '',
			'person-first-name' => $person['name']['givenName'] ?? '',
			'person-last-name' => $person['name']['familyName'] ?? '',
			'person-email' => $person['email'] ?? '',
			'person-location' => $person['location'] ?? '',
			'person-time-zone' => $person['timeZone'] ?? '',
			'person-utc-offset' => $person['utcOffset'] ?? '',
			'person-city' => $person['geo']['city'] ?? '',
			'person-state' => $person['geo']['state'] ?? '',
			'person-state-code' => $person['geo']['stateCode'] ?? '',
			'person-country' => $person['geo']['country'] ?? '',
			'person-country-code' => $person['geo']['countryCode'] ?? '',
			'person-lat' => $person['geo']['lat'] ?? '',
			'person-lng' => $person['geo']['lng'] ?? '',
			'person-bio' => $person['bio'] ?? '',
			'person-site' => $person['site'] ?? '',
			'person-avatar' => $person['avatar'] ?? '',
			'person-employment-domain' => $person['employment']['domain'] ?? '',
			'person-employment-name' => $person['employment']['name'] ?? '',
			'person-employment-title' => $person['employment']['title'] ?? '',
			'person-employment-role' => $person['employment']['role'] ?? '',
			'person-employment-sub-role' => $person['employment']['subRole'] ?? '',
			'person-employment-seniority' => $person['employment']['seniority'] ?? '',
			'person-facebook' => $person['facebook']['handle'] ?? '',
			'person-facebook-profile' => isset($person['facebook']['handle']) ? "https://facebook.com/" . $person['facebook']['handle']  : '',
			'person-github' => $person['github']['handle'] ?? '',
			'person-github-profile' => isset($person['github']['handle']) ? "https://github.com/" . $person['github']['handle']  : '',
			'person-github-id' => $person['github']['id'] ?? '',
			'person-github-avatar' => $person['github']['avatar'] ?? '',
			'person-github-company' => $person['github']['company'] ?? '',
			'person-github-blog' => $person['github']['blog'] ?? '',
			'person-github-followers' => $person['github']['followers'] ?? '',
			'person-github-following' => $person['github']['following'] ?? '',
			'person-twitter' => $person['twitter']['handle'] ?? '',
			'person-twitter-profile' => isset($person['twitter']['handle']) ? "https://twitter.com/" . $person['twitter']['handle']  : '',
			'person-twitter-id' => $person['twitter']['id'] ?? '',
			'person-twitter-bio' => $person['twitter']['bio'] ?? '',
			'person-twitter-followers' => $person['twitter']['followers'] ?? '',
			'person-twitter-following' => $person['twitter']['following'] ?? '',
			'person-twitter-statuses' => $person['twitter']['statuses'] ?? '',
			'person-twitter-favorites' => $person['twitter']['favorites'] ?? '',
			'person-twitter-location' => $person['twitter']['location'] ?? '',
			'person-twitter-site' => $person['twitter']['site'] ?? '',
			'person-twitter-avatar' => $person['twitter']['avatar'] ?? '',
			'person-linkedin' => $person['linkedin']['handle'] ?? '',
			'person-linkedin-profile' => isset($person['linkedin']['handle']) ? "https://linkedin.com/in/" . $person['linkedin']['handle']  : '',
			'person-email-provider' => $person['emailProvider'] ?? '',

			// company.
			'company-name' => $company['name'] ?? '',
			'company-legal-name' => $company['legalName'] ?? '',
			'company-domain' => $company['domain'] ?? '',
			'company-domain-aliases' => isset($company['domainAliases']) ? \implode(', ', $company['domainAliases']) : '',
			'company-site-phone-numbers' => isset($company['site']['phoneNumbers']) ? \implode(', ', $company['site']['phoneNumbers']) : '',
			'company-site-email-addresses' => isset($company['site']['emailAddresses']) ? \implode(', ', $company['site']['emailAddresses']) : '',
			'company-sector' => $company['category']['sector'] ?? '',
			'company-industry-group' => $company['category']['industryGroup'] ?? '',
			'company-industry' => $company['category']['industry'] ?? '',
			'company-sub-industry' => $company['category']['subIndustry'] ?? '',
			'company-tags' => isset($company['tags']) ? \implode(', ', $company['tags']) : '',
			'company-description' => $company['description'] ?? '',
			'company-founded-year' => $company['foundedYear'] ?? '',
			'company-location' => $company['location'] ?? '',
			'company-time-zone' => $company['timeZone'] ?? '',
			'company-utc-offset' => $company['utcOffset'] ?? '',
			'company-street-number' => $company['geo']['streetNumber'] ?? '',
			'company-street-name' => $company['geo']['streetName'] ?? '',
			'company-sub-premise' => $company['geo']['subPremise'] ?? '',
			'company-street-address' => $company['geo']['streetAddress'] ?? '',
			'company-city' => $company['geo']['city'] ?? '',
			'company-postal-code' => $company['geo']['postalCode'] ?? '',
			'company-state' => $company['geo']['state'] ?? '',
			'company-state-code' => $company['geo']['stateCode'] ?? '',
			'company-country' => $company['geo']['country'] ?? '',
			'company-country-code' => $company['geo']['countryCode'] ?? '',
			'company-lat' => $company['geo']['lat'] ?? '',
			'company-lng' => $company['geo']['lng'] ?? '',
			'company-logo' => $company['logo'] ?? '',
			'company-facebook' => $company['facebook']['handle'] ?? '',
			'company-facebook-profile' => isset($company['facebook']['handle']) ? "https://facebook.com/" . $company['facebook']['handle']  : '',
			'company-facebook-likes' => $company['facebook']['likes'] ?? '',
			'company-linkedin' => $company['linkedin']['handle'] ?? '',
			'company-linkedin-profile' => isset($company['linkedin']['handle']) ? "https://linkedin.com/in/" . $company['linkedin']['handle']  : '',
			'company-twitter' => $company['twitter']['handle'] ?? '',
			'company-twitter-profile' => isset($company['twitter']['handle']) ? "https://twitter.com/" . $company['twitter']['handle']  : '',
			'company-twitter-id' => $company['twitter']['id'] ?? '',
			'company-twitter-bio' => $company['twitter']['bio'] ?? '',
			'company-twitter-followers' => $company['twitter']['followers'] ?? '',
			'company-twitter-following' => $company['twitter']['following'] ?? '',
			'company-twitter-location' => $company['twitter']['location'] ?? '',
			'company-twitter-site' => $company['twitter']['site'] ?? '',
			'company-twitter-avatar' => $company['twitter']['avatar'] ?? '',
			'company-crunchbase' => $company['crunchbase']['handle'] ?? '',
			'company-email-provider' => $company['emailProvider'] ?? '',
			'company-type' => $company['type'] ?? '',
			'company-ticker' => $company['ticker'] ?? '',
			'company-phone' => $company['phone'] ?? '',
			'company-alexa-us-rank' => $company['metrics']['alexaUsRank'] ?? '',
			'company-alexa-global-rank' => $company['metrics']['alexaGlobalRank'] ?? '',
			'company-employees' => $company['metrics']['employees'] ?? '',
			'company-employees-range' => $company['metrics']['employeesRange'] ?? '',
			'company-market-cap' => $company['metrics']['marketCap'] ?? '',
			'company-raised' => $company['metrics']['raised'] ?? '',
			'company-annual-revenue' => $company['metrics']['annualRevenue'] ?? '',
			'company-estimated-annual-revenue' => $company['metrics']['estimatedAnnualRevenue'] ?? '',
			'company-fiscal-year-end' => $company['metrics']['fiscalYearEnd'] ?? '',
			'company-tech' => isset($company['tech']) ? \implode(', ', $company['tech']) : '',
			'company-tech-categories' => isset($company['techCategories']) ? \implode(', ', $company['techCategories']) : '',
			'company-parent-domain' => $company['parent']['domain'] ?? '',
			'company-ultimate-parent-domain' => $company['ultimateParent']['domain'] ?? '',
		];

		$filterName = Filters::getIntegrationFilterName(SettingsClearbit::SETTINGS_TYPE_KEY, 'map');
		if (\has_filter($filterName)) {
			return \apply_filters($filterName, $output) ?? [];
		}

		return $output;
	}

	/**
	 * Map service messages with our own.
	 *
	 * @param string $msg Message got from the API.
	 *
	 * @return string
	 */
	private function getErrorMsg(string $msg): string
	{
		switch ($msg) {
			case 'auth_required':
				return 'clearbitAuthRequired';
			default:
				return 'submitWpError';
		}
	}

	/**
	 * Set headers used for fetching data.
	 *
	 * @return array<string, mixed>
	 */
	private function getHeaders(): array
	{
		return [
			'Content-Type' => 'application/json; charset=utf-8',
			'Authorization' => "Bearer {$this->getApiKey()}",
		];
	}

	/**
	 * Return Api Key from settings or global variable.
	 *
	 * @return string
	 */
	private function getApiKey(): string
	{
		$apiKey = Variables::getApiKeyClearbit();

		return $apiKey ? $apiKey : $this->getOptionValue(SettingsClearbit::SETTINGS_CLEARBIT_API_KEY_KEY);
	}
}<|MERGE_RESOLUTION|>--- conflicted
+++ resolved
@@ -100,11 +100,7 @@
 			];
 		}
 
-<<<<<<< HEAD
-		$code = $response['response']['code'] ?: 200; // phpcs:ignore WordPress.PHP.DisallowShortTernary.Found
-=======
 		$code = $response['response']['code'] ? $response['response']['code'] : 200;
->>>>>>> b8ffb39f
 
 		$responseBody = \json_decode(\wp_remote_retrieve_body($response), true);
 
