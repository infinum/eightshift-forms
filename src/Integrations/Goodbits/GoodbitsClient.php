--- conflicted
+++ resolved
@@ -119,11 +119,7 @@
 			];
 		}
 
-<<<<<<< HEAD
-		$code = $response['response']['code'] ?: 200; // phpcs:ignore WordPress.PHP.DisallowShortTernary.Found
-=======
 		$code = $response['response']['code'] ? $response['response']['code'] : 200;
->>>>>>> b8ffb39f
 
 		if ($code === 200 || $code === 201) {
 			return [
