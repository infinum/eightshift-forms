--- conflicted
+++ resolved
@@ -249,11 +249,7 @@
 			];
 		}
 
-<<<<<<< HEAD
-		$code = $response['response']['code'] ?: 200; // phpcs:ignore WordPress.PHP.DisallowShortTernary.Found
-=======
 		$code = $response['response']['code'] ? $response['response']['code'] : 200;
->>>>>>> b8ffb39f
 
 		if ($code === 200) {
 			return [
@@ -358,11 +354,7 @@
 			];
 		}
 
-<<<<<<< HEAD
-		$code = $response['response']['code'] ?: 200; // phpcs:ignore WordPress.PHP.DisallowShortTernary.Found
-=======
 		$code = $response['response']['code'] ? $response['response']['code'] : 200;
->>>>>>> b8ffb39f
 
 		if ($code === 200) {
 			return [
