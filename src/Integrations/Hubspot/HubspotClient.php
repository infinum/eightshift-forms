<?php

/**
 * HubSpot Client integration class.
 *
 * @package EightshiftForms\Integrations\Hubspot
 */

declare(strict_types=1);

namespace EightshiftForms\Integrations\Hubspot;

use CURLFile;
use EightshiftForms\Hooks\Filters;
use EightshiftForms\Settings\SettingsHelper;
use EightshiftForms\Hooks\Variables;
use EightshiftForms\Integrations\ClientInterface;
use EightshiftForms\Rest\ApiHelper;
use EightshiftForms\Rest\Routes\AbstractBaseRoute;
use EightshiftFormsVendor\EightshiftLibs\Helpers\Components;

/**
 * HubspotClient integration class.
 */
class HubspotClient implements HubspotClientInterface
{
	/**
	 * Use general helper trait.
	 */
	use SettingsHelper;

	/**
	 * Use API helper trait.
	 */
	use ApiHelper;

	/**
	 * Transient cache name for items.
	 */
	public const CACHE_HUBSPOT_ITEMS_TRANSIENT_NAME = 'es_hubspot_items_cache';

	/**
	 * Transient cache name for contact properties.
	 */
	public const CACHE_HUBSPOT_CONTACT_PROPERTIES_TRANSIENT_NAME = 'es_hubspot_contact_properties_cache';

	/**
	 * Filemanager default folder.
	 */
	public const HUBSPOT_FILEMANAGER_DEFAULT_FOLDER_KEY = 'esforms';

	/**
	 * Return items.
	 *
	 * @param bool $hideUpdateTime Determin if update time will be in the output or not.
	 *
	 * @return array<string, mixed>
	 */
	public function getItems(bool $hideUpdateTime = true): array
	{
		$output = \get_transient(self::CACHE_HUBSPOT_ITEMS_TRANSIENT_NAME) ?: []; // phpcs:ignore WordPress.PHP.DisallowShortTernary.Found

		// Check if form exists in cache.
		if (empty($output)) {
			$items = $this->getHubspotItems();

			if ($items) {
				foreach ($items as $item) {
					$id = $item['guid'] ?? '';

					if (!$id) {
						continue;
					}

					$fields = $item['formFieldGroups'] ?? [];

					// Find and populate consent data.
					$consentData = $this->getConsentData($item);

					if ($consentData) {
						$fields = \array_merge($fields, $consentData);
					}

					$portalId = $item['portalId'] ?? '';
					$value = "{$id}---{$portalId}";

					$output[$value] = [
						'id' => $value,
						'title' => $item['name'] ?? '',
						'fields' => $fields,
						'submitButtonText' => $item['submitText'] ?? '',
					];
				}

				$output[ClientInterface::TRANSIENT_STORED_TIME] = [
					'id' => ClientInterface::TRANSIENT_STORED_TIME,
					'title' => \current_datetime()->format('Y-m-d H:i:s'),
				];

				\set_transient(self::CACHE_HUBSPOT_ITEMS_TRANSIENT_NAME, $output, 3600);
			}
		}

		if ($hideUpdateTime) {
			unset($output[ClientInterface::TRANSIENT_STORED_TIME]);
		}

		return $output;
	}

	/**
	 * Return item with cache option for faster loading.
	 *
	 * @param string $itemId Item id to search by.
	 *
	 * @return array<string, mixed>
	 */
	public function getItem(string $itemId): array
	{
		$output = \get_transient(self::CACHE_HUBSPOT_ITEMS_TRANSIENT_NAME) ?: []; // phpcs:ignore WordPress.PHP.DisallowShortTernary.Found

		// Check if form exists in cache.
		if (empty($output) || !isset($output[$itemId]) || empty($output[$itemId])) {
			$output = $this->getItems();
		}

		return $output[$itemId] ?? [];
	}

	/**
	 * Return contact properties with cache option for faster loading.
	 *
	 * @return array<string, mixed>
	 */
	public function getContactProperties(): array
	{
		$output = \get_transient(self::CACHE_HUBSPOT_CONTACT_PROPERTIES_TRANSIENT_NAME) ?: []; // phpcs:ignore WordPress.PHP.DisallowShortTernary.Found

		if (empty($output)) {
			$items = $this->getHubspotContactProperties();

			$output = [];

			$allowedTypes = [
				'text' => 0,
				'textarea' => 1,
			];

			foreach ($items as $item) {
				$name = $item['name'] ?? '';
				$hidden = $item['hidden'] ?? false;
				$readOnlyValue = $item['readOnlyValue'] ?? false;
				$formField = $item['formField'] ?? false;
				$deleted = $item['deleted'] ?: false; // phpcs:ignore WordPress.PHP.DisallowShortTernary.Found
				$fieldType = $item['fieldType'] ?? '';

				if (!$name || $hidden || $readOnlyValue || !$formField || $deleted) {
					continue;
				}

				if (!isset($allowedTypes[$fieldType])) {
					continue;
				}

				$output[] = $name;
			}

			\sort($output);

			\set_transient(self::CACHE_HUBSPOT_CONTACT_PROPERTIES_TRANSIENT_NAME, $output, 3600);
		}

		return $output;
	}

	/**
	 * API request to post application.
	 *
	 * @param string $itemId Item id to search.
	 * @param array<string, mixed> $params Params array.
	 * @param array<string, array<int, array<string, mixed>>> $files Files array.
	 * @param string $formId FormId value.
	 *
	 * @return array<string, mixed>
	 */
	public function postApplication(string $itemId, array $params, array $files, string $formId): array
	{
		$itemId = \explode('---', $itemId);

		$consent = \array_filter(
			$params,
			static function ($item) {
				$name = $item['name'] ?? '';
				return \strpos($name, 'CONSENT_') === 0;
			}
		);

		$outputConsent = [];

		$body = [
			'context' => [
				'ipAddress' => isset($_SERVER['REMOTE_ADDR']) ? \sanitize_text_field(\wp_unslash($_SERVER['REMOTE_ADDR'])) : '', // phpcs:ignore WordPress.Security.NonceVerification.Recommended
				'hutk' => $params[AbstractBaseRoute::CUSTOM_FORM_PARAMS['hubspotCookie']]['value'],
				'pageUri' => $params[AbstractBaseRoute::CUSTOM_FORM_PARAMS['hubspotPageUrl']]['value'],
				'pageName' => $params[AbstractBaseRoute::CUSTOM_FORM_PARAMS['hubspotPageName']]['value'],
			],
		];

		if ($consent) {
			$outputConsent = [];

			foreach ($consent as $key => $value) {
				$name = \explode('.', $value['name']);
				$type = $name[0];
				$id = $name[1] ?? '';

				if ($type === 'CONSENT_PROCESSING' && $value['value']) {
					$outputConsent['consentToProcess'] = true;
					$outputConsent['text'] = $value['value'];
				}

				if ($type === 'CONSENT_COMMUNICATION' && $value['value']) {
					$outputConsent['communications'][] = [
						'value' => true,
						'subscriptionTypeId' => $id,
						'text' => $value['value'],
					];
				}

				unset($params[$key]);
			}

			if ($outputConsent) {
				$body['legalConsentOptions']['consent'] = $outputConsent;
			}
		}

		$paramsPrepared = $this->prepareParams($params);
		$paramsFiles = $this->prepareFiles($files, $formId);

		$body['fields'] = \array_merge(
			$paramsPrepared,
			$paramsFiles
		);

		$url = $this->getBaseUrl("submissions/v3/integration/secure/submit/{$itemId[1]}/{$itemId[0]}");

		$response = \wp_remote_post(
			$url,
			[
				'headers' => $this->getHeaders(),
				'body' => \wp_json_encode($body),
			]
		);

		// Structure response details.
		$details = $this->getApiReponseDetails(
			SettingsHubspot::SETTINGS_TYPE_KEY,
			$response,
			$url,
			$paramsPrepared,
			$paramsFiles,
			\implode(', ', $itemId),
			$formId
		);

		$code = $details['code'];
		$body = $details['body'];

		// On success return output.
		if ($code >= 200 && $code <= 299) {
			return $this->getApiSuccessOutput($details);
		}

		// Output error.
		return $this->getApiErrorOutput(
			$details,
			$this->getErrorMsg($body)
		);
	}

	/**
	 * Post contact property to HubSpot.
	 *
	 * @param string $email Email to connect data to.
	 * @param array<string, mixed> $params Params array.
	 *
	 * @return array<string, mixed>
	 */
	public function postContactProperty(string $email, array $params): array
	{
		$properties = [];

		$customFields = \array_flip(Components::flattenArray(AbstractBaseRoute::CUSTOM_FORM_PARAMS));

		if ($params) {
			foreach ($params as $key => $value) {
				// Remove unecesery fields.
				if (isset($customFields[$key])) {
					continue;
				}

				$properties[] = [
					'property' => $key,
					'value' => $value,
				];
			}
		}

		$body = [
			'properties' => $properties,
		];

		$url = $this->getBaseUrl("contacts/v1/contact/createOrUpdate/email/{$email}", true);

		$response = \wp_remote_post(
			$url,
			[
				'headers' => $this->getHeaders(),
				'body' => \wp_json_encode($body),
			]
		);

		// Structure response details.
		$details = $this->getApiReponseDetails(
			SettingsHubspot::SETTINGS_TYPE_KEY,
			$response,
			$url,
			$body
		);

		$code = $details['code'];
		$body = $details['body'];

		// On success return output.
		if ($code >= 200 && $code <= 299) {
			return $this->getApiSuccessOutput($details);
		}

		// Output error.
		return $this->getApiErrorOutput(
			$details,
			$this->getErrorMsg($body)
		);
	}

	/**
	 * Get post file media sent to HubSpot file manager.
	 *
	 * @param array<string> $file File to send.
	 * @param string $formId FormId value.
	 *
	 * @return string
	 */
	private function postFileMedia(array $file, string $formId): string
	{
		if (!$file) {
			return '';
		}

		$path = $file['path'] ?? '';

		if (!$path) {
			return '';
		}

		$folder = $this->getSettingsValue(SettingsHubspot::SETTINGS_HUBSPOT_FILEMANAGER_FOLDER_KEY, $formId);

		if (!$folder) {
			$folder = self::HUBSPOT_FILEMANAGER_DEFAULT_FOLDER_KEY;
		}

		$options = [
			'folderPath' => '/' . $folder,
			'options' => \wp_json_encode([
				"access" => "PUBLIC_NOT_INDEXABLE",
				"overwrite" => false,
			]),
		];

		$filterName = Filters::getIntegrationFilterName(SettingsHubspot::SETTINGS_TYPE_KEY, 'filesOptions');
		if (\has_filter($filterName)) {
			$options = \apply_filters($filterName, []);
		}

		$postData = \array_merge(
			[
				'file' => new CURLFile($path, 'application/octet-stream'),
			],
			$options
		);

		$curl = \curl_init(); // phpcs:ignore WordPress.WP.AlternativeFunctions.curl_curl_init
		\curl_setopt_array( // phpcs:ignore WordPress.WP.AlternativeFunctions.curl_curl_setopt_array
			$curl,
			[
				\CURLOPT_URL => $this->getBaseUrl("filemanager/api/v3/files/upload", true),
				\CURLOPT_FAILONERROR => true,
				\CURLOPT_POST => true,
				\CURLOPT_RETURNTRANSFER => true,
				\CURLOPT_POSTFIELDS => $postData,
				\CURLOPT_HTTPHEADER => $this->getHeaders(true),
			]
		);

		$response = \curl_exec($curl); // phpcs:ignore WordPress.WP.AlternativeFunctions.curl_curl_exec
		$statusCode = \curl_getinfo($curl, \CURLINFO_HTTP_CODE); // phpcs:ignore WordPress.WP.AlternativeFunctions.curl_curl_getinfo
		\curl_close($curl); // phpcs:ignore WordPress.WP.AlternativeFunctions.curl_curl_close

		if ($statusCode === 200) {
			$response = \json_decode((string) $response, true);

			return $response['objects'][0]['url'] ?? '';
		}

		return '';
	}


	/**
	 * Map service messages with our own.
	 *
	 * @param array<mixed> $body API response body.
	 *
	 * @return string
	 */
	private function getErrorMsg(array $body): string
	{
		$msg = $body['message'] ?? '';
		$errors = $body['errors'] ?? [];

		if ($errors && isset($errors[0])) {
			$msg = $errors[0]['errorType'];
		}

		switch ($msg) {
			// Internal.
			case 'Bad Request':
				return 'hubspotBadRequestError';
			case 'The request is not valid':
				return 'hubspotInvalidRequestError';

			// Hubspot.
			case 'MAX_NUMBER_OF_SUBMITTED_VALUES_EXCEEDED':
				return 'hubspotMaxNumberOfSubmittedValuesExceededError';
			case 'INVALID_EMAIL':
				return 'hubspotInvalidEmailError';
			case 'BLOCKED_EMAIL':
				return 'hubspotBlockedEmailError';
			case 'REQUIRED_FIELD':
				return 'hubspotRequiredFieldError';
			case 'INVALID_NUMBER':
				return 'hubspotInvalidNumberError';
			case 'INPUT_TOO_LARGE':
				return 'hubspotInputTooLargeError';
			case 'FIELD_NOT_IN_FORM_DEFINITION':
				return 'hubspotFieldNotInFormDefinitionError';
			case 'NUMBER_OUT_OF_RANGE':
				return 'hubspotNumberOutOfRangeError';
			case 'VALUE_NOT_IN_FIELD_DEFINITION':
				return 'hubspotValueNotInFieldDefinitionError';
			case 'INVALID_METADATA':
				return 'hubspotInvalidMetadataError';
			case 'INVALID_GOTOWEBINAR_WEBINAR_KEY':
				return 'hubspotInvalidGotowebinarWebinarKeyError';
			case 'INVALID_HUTK':
				return 'hubspotInvalidHutkError';
			case 'INVALID_IP_ADDRESS':
				return 'hubspotInvalidIpAddressError';
			case 'INVALID_PAGE_URI':
				return 'hubspotInvalidPageUriError';
			case 'INVALID_LEGAL_OPTION_FORMAT':
				return 'hubspotInvalidLegalOptionFormatError';
			case 'MISSING_PROCESSING_CONSENT':
				return 'hubspotMissingProcessingConsentError';
			case 'MISSING_PROCESSING_CONSENT_TEXT':
				return 'hubspotMissingProcessingConsentTextError';
			case 'MISSING_COMMUNICATION_CONSENT_TEXT':
				return 'hubspotMissingCommunicationConsentTextError';
			case 'MISSING_LEGITIMATE_INTEREST_TEXT':
				return 'hubspotMissingLegitimateInterestTextError';
			case 'DUPLICATE_SUBSCRIPTION_TYPE_ID':
				return 'hubspotDuplicateSubscriptionTypeIdError';
			case 'FORM_HAS_RECAPTCHA_ENABLED':
				return 'hubspotHasRecaptchaEnabledError';
			case 'ERROR 429	':
				return 'hubspotError429Error';
			default:
				return 'submitWpError';
		}
	}

	/**
	 * API request to get contact properties from Hubspot.
	 *
	 * @return array<string, mixed>
	 */
	private function getHubspotContactProperties()
	{
		$url = $this->getBaseUrl('properties/v1/contacts/properties', true);

		$response = \wp_remote_get(
			$url,
			[
				'headers' => $this->getHeaders(),
			]
		);

		// Structure response details.
		$details = $this->getApiReponseDetails(
			SettingsHubspot::SETTINGS_TYPE_KEY,
			$response,
			$url,
		);

		$code = $details['code'];
		$body = $details['body'];

		// On success return output.
		if ($code >= 200 && $code <= 299) {
			return $body ?? [];
		}

		return [];
	}

	/**
	 * API request to get all items from Hubspot.
	 *
	 * @return array<string, mixed>
	 */
	private function getHubspotItems()
	{
		$url = $this->getBaseUrl('forms/v2/forms', true);

		$response = \wp_remote_get(
			$url,
			[
				'headers' => $this->getHeaders(),
			]
		);

		// Structure response details.
		$details = $this->getApiReponseDetails(
			SettingsHubspot::SETTINGS_TYPE_KEY,
			$response,
			$url,
		);

		$code = $details['code'];
		$body = $details['body'];

		// On success return output.
		if ($code >= 200 && $code <= 299) {
			return $body ?? [];
		}

		return [];
	}

	/**
	 * Set headers used for fetching data.
	 *
	 * @param boolean $isCurl If using post method we need to send Authorization header and type in the request.
	 *
<<<<<<< HEAD
	 * @return array<mixed>
=======
	 * @return array<string, mixed>
>>>>>>> 42e425ee
	 */
	private function getHeaders(bool $isCurl = false): array
	{
		if ($isCurl) {
			return [
				'Content-Type: multipart/form-data',
				'Authorization: Bearer ' . $this->getApiKey(),
			];
		}

		return [
			'Content-Type' => 'application/json; charset=utf-8',
			'Authorization' => "Bearer {$this->getApiKey()}"
		];
	}

	/**
	 * Populate and prepare consent checkboxes.
	 *
	 * @param array<string, mixed> $item Form data got from the api.
	 *
	 * @return array<int, array<string, array<int, array<string, mixed>>>>
	 */
	private function getConsentData(array $item): array
	{
		$output = [];

		// Find consent data from meta.
		$consentData = \array_filter(
			$item['metaData'],
			static function ($item) {
				return $item['name'] === 'legalConsentOptions';
			}
		);

		// Check for consent data.
		if ($consentData) {
			$consentData = \array_values($consentData);

			// Decode consent data.
			$consentOptions = \json_decode($consentData[0]['value'], true);

			$isLegitimateInterest = $consentOptions['isLegitimateInterest'] ?? false;
			$privacyPolicyText = $consentOptions['privacyPolicyText'] ?? '';
			$communicationConsentCheckboxes = $consentOptions['communicationConsentCheckboxes'] ?? '';
			$communicationConsentText = $consentOptions['communicationConsentText'] ?? '';
			$processingConsentCheckboxLabel = $consentOptions['processingConsentCheckboxLabel'] ?? '';
			$processingConsentType = $consentOptions['processingConsentType'] ?? '';
			$processingConsentText = $consentOptions['processingConsentText'] ?? '';

			if (!$isLegitimateInterest) {
				// Populate checkbox for communication consent.
				$consentCommunicationOptions = [];
				$communicationTypeId = '';

				foreach ($communicationConsentCheckboxes as $key => $value) {
					$communicationTypeId = $value['communicationTypeId'] ?? '';
					$consentCommunicationOptions[] = [
						'label' => $value['label'] ?? '',
						'required' => $value['required'] ?? false,
					];
				}

				$output[]['fields'][0] = [
					'name' => "CONSENT_COMMUNICATION.{$communicationTypeId}",
					'id' => "CONSENT_COMMUNICATION.{$communicationTypeId}",
					'options' => $consentCommunicationOptions,
					'fieldType' => 'consent',
					'beforeText' => $communicationConsentText,
				];

				// Populate checkbox for processing consent.
				if ($processingConsentCheckboxLabel) {
					$consentProcessingOptions = [];

					if ($processingConsentType === 'REQUIRED_CHECKBOX') {
						$consentProcessingOptions = [
							[
								'label' => \wp_strip_all_tags($processingConsentCheckboxLabel),
								'required' => true,
								'communicationTypeId' => '', // Empty on purpose.
							]
						];
					}

					$output[]['fields'][0] = [
						'name' => "CONSENT_PROCESSING",
						'id' => "CONSENT_PROCESSING",
						'options' => $consentProcessingOptions,
						'fieldType' => 'consent',
						'beforeText' => $processingConsentText,
					];
				}
			}

			// Populate checbox for legal text.
			if ($privacyPolicyText) {
				$consentLegal['fields'][0] = [
					'options' => [],
					'fieldType' => 'consent',
					'beforeText' => $privacyPolicyText,
				];

				$output[] = $consentLegal;
			}
		}

		return $output;
	}

	/**
	 * Prepare params
	 *
	 * @param array<string, mixed> $params Params.
	 *
	 * @return array<int, array<string, mixed>>
	 */
	private function prepareParams(array $params): array
	{
		$output = [];

		$customFields = \array_flip(Components::flattenArray(AbstractBaseRoute::CUSTOM_FORM_PARAMS));

		foreach ($params as $key => $param) {
			$type = $param['type'] ?? '';
			$value = $param['value'] ?? '';

			if (!$value) {
				continue;
			}

			if ($type === 'checkbox') {
				if ($value === 'on') {
					$value = 'true';
				}

				if (empty($value)) {
					continue;
				}

				$value = \str_replace(', ', ';', $value);
			}

			// Remove unnecessary fields.
			if (isset($customFields[$key])) {
				continue;
			}

			$output[] = [
				'name' => $param['name'] ?? '',
				'value' => $value,
				'objectTypeId' => $param['objectTypeId'] ?? '',
			];
		}

		$filterName = Filters::getIntegrationFilterName(SettingsHubspot::SETTINGS_TYPE_KEY, 'localStorageMap');
		if (isset($params[AbstractBaseRoute::CUSTOM_FORM_PARAMS['storage']]['value']) && \has_filter($filterName)) {
			return \apply_filters(
				$filterName,
				$output,
				$params[AbstractBaseRoute::CUSTOM_FORM_PARAMS['storage']]['value'],
				$params
			) ?? [];
		}

		return $output;
	}

	/**
	 * Prepare files.
	 *
	 * @param array<string, mixed> $files Files.
	 * @param string $formId FormId value.
	 *
	 * @return array<int, array<string, mixed>>
	 */
	private function prepareFiles(array $files, string $formId): array
	{
		$output = [];

		if (!$files) {
			return [];
		}

		foreach ($files as $items) {
			if (!$items) {
				continue;
			}

			foreach ($items as $file) {
				$id = $file['id'] ?? '';

				$fileUrl = $this->postFileMedia($file, $formId);

				if (!$fileUrl) {
					continue;
				}

				$output[] = [
					'name' => $id,
					'value' => $fileUrl,
				];
			}
		}

		return $output;
	}

	/**
	 * Return Api Key from settings or global vairaible.
	 *
	 * @return string
	 */
	private function getApiKey(): string
	{
		$apiKey = Variables::getApiKeyHubspot();

		return $apiKey ? $apiKey : $this->getOptionValue(SettingsHubspot::SETTINGS_HUBSPOT_API_KEY_KEY); // phpcs:ignore WordPress.PHP.DiscouragedPHPFunctions.obfuscation_base64_encode
	}

	/**
	 * Return HubSpot base url.
	 *
	 * @param string $path Path to append.
	 * @param bool $legacy If legacy use different url.
	 *
	 * @return string
	 */
	private function getBaseUrl(string $path, bool $legacy = false): string
	{
		$url = 'https://api.hsforms.com';

		if ($legacy) {
			$url = 'https://api.hubapi.com';
		}

		return "{$url}/{$path}";
	}
}<|MERGE_RESOLUTION|>--- conflicted
+++ resolved
@@ -563,11 +563,7 @@
 	 *
 	 * @param boolean $isCurl If using post method we need to send Authorization header and type in the request.
 	 *
-<<<<<<< HEAD
 	 * @return array<mixed>
-=======
-	 * @return array<string, mixed>
->>>>>>> 42e425ee
 	 */
 	private function getHeaders(bool $isCurl = false): array
 	{
