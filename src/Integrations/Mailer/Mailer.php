--- conflicted
+++ resolved
@@ -108,13 +108,9 @@
 			UtilsConfig::IARD_ITEM_ID => $response[UtilsConfig::IARD_ITEM_ID] ?? '',
 			UtilsConfig::IARD_FORM_ID => $formId,
 			UtilsConfig::FD_POST_ID => $formDetails[UtilsConfig::FD_POST_ID] ?? '',
-<<<<<<< HEAD
-			'debug' => $this->getDebugOptions($customDebugData),
-=======
 			'customData' => $customData,
 			'debug' => $this->getDebugOptions($customDebugData, $formDetails),
 			'formDetails' => $this->cleanUpFormDetails($formDetails),
->>>>>>> dc5c9782
 		];
 
 		if ($customData) {
@@ -209,11 +205,7 @@
 
 		$output = [
 			'customData' => $customData,
-<<<<<<< HEAD
-			'debug' => $this->getDebugOptions($customDebugData),
-=======
 			'debug' => $this->getDebugOptions($customDebugData, $formDetails),
->>>>>>> dc5c9782
 			'formDetails' => $this->cleanUpFormDetails($formDetails),
 		];
 
@@ -264,22 +256,14 @@
 	 * Get debug options.
 	 *
 	 * @param array<string, mixed> $customData Custom data for the email.
-<<<<<<< HEAD
+	 * @param array<string, mixed> $formDetails Form details.
 	 *
 	 * @return array<string, mixed>
 	 */
-	private function getDebugOptions(array $customData): array
-	{
-=======
-	 * @param array<string, mixed> $formDetails Form details.
-	 *
-	 * @return array<string, mixed>
-	 */
 	private function getDebugOptions(array $customData, array $formDetails): array
 	{
 		$customDebugData['originalParams'] = $formDetails[UtilsConfig::FD_PARAMS_ORIGINAL_DEBUG] ?? '';
 
->>>>>>> dc5c9782
 		return \array_merge(
 			[
 				'forms' => Helpers::getPluginVersion(),
@@ -288,11 +272,8 @@
 				'url' => \get_bloginfo('url'),
 				'userAgent' => isset($_SERVER['HTTP_USER_AGENT']) ? \sanitize_text_field(\wp_unslash($_SERVER['HTTP_USER_AGENT'])) : '',
 				'time' => \wp_date('Y-m-d H:i:s'),
-<<<<<<< HEAD
-=======
 				'requestUrl' => Helpers::getCurrentUrl(),
 				'originalParams' => $formDetails[UtilsConfig::FD_PARAMS_ORIGINAL_DEBUG] ?? '',
->>>>>>> dc5c9782
 			],
 			$customData
 		);
