<?php
/**
 * Template for the Wrapping Advance block.
 *
 * @package Eightshift_Boilerplate\Blocks.
 */

namespace Eightshift_Boilerplate\Blocks;

use Eightshift_Libs\Helpers\Components;

// Used to add or remove wrapper.
$wrapper_use        = $attributes['wrapperUse'] ?? true;
$wrapper_use_simple = $attributes['wrapperUseSimple'] ?? false;
$wrapper_disable    = $attributes['wrapperDisable'] ?? false;

if ( ! $wrapper_use || $wrapper_disable ) {
  $this->render_wrapper_view(
    $template_path,
    $attributes,
    $inner_block_content
  );

  return;
}

<<<<<<< HEAD
$id = $attributes['id'] ?? '';
=======
  $wrapper_id = $attributes['id'] ?? '';
>>>>>>> 3000cf90

$wrapper_main_class = 'wrapper';

<<<<<<< HEAD
$wrapper_class = Components::classnames([
  $wrapper_main_class,
  ! empty( $attributes['wrapperBackgroundColor'] ) ? "{$wrapper_main_class}__bg-color--{$attributes['wrapperBackgroundColor']}" : '',
  $attributes['wrapperSpacingTop'] ? Components::responsive_selectors($attributes['wrapperSpacingTop'], 'spacing-top', $wrapper_main_class) : '',
  $attributes['wrapperSpacingBottom'] ? Components::responsive_selectors($attributes['wrapperSpacingBottom'], 'spacing-bottom', $wrapper_main_class) : '',
  $attributes['wrapperHideBlock'] ? Components::responsive_selectors($attributes['wrapperHideBlock'], 'hide-block', $wrapper_main_class, false) : '',
]);

$wrapper_container_class = Components::classnames([
  "{$wrapper_main_class}__container",
  $attributes['wrapperContainerWidth'] ? Components::responsive_selectors($attributes['wrapperContainerWidth'], 'container-width', $wrapper_main_class) : '',
  $attributes['wrapperGutter'] ? Components::responsive_selectors($attributes['wrapperGutter'], 'gutter', $wrapper_main_class) : '',
]);

$wrapper_inner_class = Components::classnames([
  "{$wrapper_main_class}__inner",
  $attributes['wrapperWidth'] ? Components::responsive_selectors($attributes['wrapperWidth'], 'width', $wrapper_main_class) : '',
  $attributes['wrapperOffset'] ? Components::responsive_selectors($attributes['wrapperOffset'], 'offset', $wrapper_main_class) : '',
]);

?>
<div class="<?php echo esc_attr( $wrapper_class ); ?>" id="<?php echo esc_attr( $id ); ?>">
  <?php if ( $wrapper_use_simple ) { ?>
    <?php
      $this->render_wrapper_view(
        $template_path,
        $attributes,
        $inner_block_content
      );
    ?>
  <?php } else { ?>
=======
  $wrapper_class = Components::classnames(
    array(
      $wrapper_main_class,
      isset( $attributes['styleBackgroundColor'] ) && ! empty( $attributes['styleBackgroundColor'] ) ? "{$wrapper_main_class}__bg-color--{$attributes['styleBackgroundColor']}" : '',
      $attributes['styleSpacingTop'] ? Components::responsive_selectors( $attributes['styleSpacingTop'], 'spacing-top', $wrapper_main_class ) : '',
      $attributes['styleSpacingBottom'] ? Components::responsive_selectors( $attributes['styleSpacingBottom'], 'spacing-bottom', $wrapper_main_class ) : '',
      $attributes['styleHideBlock'] ? Components::responsive_selectors( $attributes['styleHideBlock'], 'hide-block', $wrapper_main_class, true ) : '',
    )
  );

  $wrapper_container_class = Components::classnames(
    array(
      "{$wrapper_main_class}__container",
      $attributes['styleContainerWidth'] ? Components::responsive_selectors( $attributes['styleContainerWidth'], 'container-width', $wrapper_main_class ) : '',
      $attributes['styleContainerSpacing'] ? Components::responsive_selectors( $attributes['styleContainerSpacing'], 'container-spacing', $wrapper_main_class ) : '',
    )
  );

  $wrapper_inner_class = Components::classnames(
    array(
      "{$wrapper_main_class}__inner",
      $attributes['styleContentWidth'] ? Components::responsive_selectors( $attributes['styleContentWidth'], 'inner-content-width', $wrapper_main_class ) : '',
      $attributes['styleContentOffset'] ? Components::responsive_selectors( $attributes['styleContentOffset'], 'inner-offset', $wrapper_main_class ) : '',
    )
  );

  ?>
  <div class="<?php echo esc_attr( $wrapper_class ); ?>" <?php ! empty( $wrapper_id ) ? printf( 'id="%s"', esc_attr( $wrapper_id ) ) : ''; ?>>
>>>>>>> 3000cf90
    <div class="<?php echo esc_attr( $wrapper_container_class ); ?>">
      <div class="<?php echo esc_attr( $wrapper_inner_class ); ?>">
        <?php
          $this->render_wrapper_view(
            $template_path,
            $attributes,
            $inner_block_content
          );
        ?>
      </div>
    </div>
  <?php } ?>
</div><|MERGE_RESOLUTION|>--- conflicted
+++ resolved
@@ -24,15 +24,10 @@
   return;
 }
 
-<<<<<<< HEAD
-$id = $attributes['id'] ?? '';
-=======
-  $wrapper_id = $attributes['id'] ?? '';
->>>>>>> 3000cf90
+$wrapper_id = $attributes['id'] ?? '';
 
 $wrapper_main_class = 'wrapper';
 
-<<<<<<< HEAD
 $wrapper_class = Components::classnames([
   $wrapper_main_class,
   ! empty( $attributes['wrapperBackgroundColor'] ) ? "{$wrapper_main_class}__bg-color--{$attributes['wrapperBackgroundColor']}" : '',
@@ -54,7 +49,7 @@
 ]);
 
 ?>
-<div class="<?php echo esc_attr( $wrapper_class ); ?>" id="<?php echo esc_attr( $id ); ?>">
+<div class="<?php echo esc_attr( $wrapper_class ); ?>" id="<?php echo esc_attr( $wrapper_id ); ?>">
   <?php if ( $wrapper_use_simple ) { ?>
     <?php
       $this->render_wrapper_view(
@@ -64,36 +59,6 @@
       );
     ?>
   <?php } else { ?>
-=======
-  $wrapper_class = Components::classnames(
-    array(
-      $wrapper_main_class,
-      isset( $attributes['styleBackgroundColor'] ) && ! empty( $attributes['styleBackgroundColor'] ) ? "{$wrapper_main_class}__bg-color--{$attributes['styleBackgroundColor']}" : '',
-      $attributes['styleSpacingTop'] ? Components::responsive_selectors( $attributes['styleSpacingTop'], 'spacing-top', $wrapper_main_class ) : '',
-      $attributes['styleSpacingBottom'] ? Components::responsive_selectors( $attributes['styleSpacingBottom'], 'spacing-bottom', $wrapper_main_class ) : '',
-      $attributes['styleHideBlock'] ? Components::responsive_selectors( $attributes['styleHideBlock'], 'hide-block', $wrapper_main_class, true ) : '',
-    )
-  );
-
-  $wrapper_container_class = Components::classnames(
-    array(
-      "{$wrapper_main_class}__container",
-      $attributes['styleContainerWidth'] ? Components::responsive_selectors( $attributes['styleContainerWidth'], 'container-width', $wrapper_main_class ) : '',
-      $attributes['styleContainerSpacing'] ? Components::responsive_selectors( $attributes['styleContainerSpacing'], 'container-spacing', $wrapper_main_class ) : '',
-    )
-  );
-
-  $wrapper_inner_class = Components::classnames(
-    array(
-      "{$wrapper_main_class}__inner",
-      $attributes['styleContentWidth'] ? Components::responsive_selectors( $attributes['styleContentWidth'], 'inner-content-width', $wrapper_main_class ) : '',
-      $attributes['styleContentOffset'] ? Components::responsive_selectors( $attributes['styleContentOffset'], 'inner-offset', $wrapper_main_class ) : '',
-    )
-  );
-
-  ?>
-  <div class="<?php echo esc_attr( $wrapper_class ); ?>" <?php ! empty( $wrapper_id ) ? printf( 'id="%s"', esc_attr( $wrapper_id ) ) : ''; ?>>
->>>>>>> 3000cf90
     <div class="<?php echo esc_attr( $wrapper_container_class ); ?>">
       <div class="<?php echo esc_attr( $wrapper_inner_class ); ?>">
         <?php
