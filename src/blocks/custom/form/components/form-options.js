import { __ } from '@wordpress/i18n';
import { Fragment } from '@wordpress/element';
import { PanelBody, TextControl, TabPanel, Dashicon } from '@wordpress/components';
import { FormGeneralOptions } from './form-general-options';
import { FormDynamicsCrmOptions } from './form-dynamics-crm-options';
import { FormBuckarooOptions } from './form-buckaroo-options';
import { FormEmailOptions } from './form-email-options';
import { FormMailchimpOptions } from './form-mailchimp-options';
import { FormMailerliteOptions } from './form-mailerlite-options';
import { FormCustomEventOptions } from './form-custom-event-options';
import { FormCustomOptions } from './form-custom-options';

export const FormOptions = (props) => {
  const {
    attributes: {
      blockClass,
      action,
      method,
      target,
      id,
      classes,
      type,
      typesComplex,
      typesComplexRedirect,
      isComplexType,
      dynamicsEntity,
      theme,
      successMessage,
      errorMessage,
      shouldRedirectOnSuccess,
      redirectSuccess,
      emailTo,
      emailSubject,
      emailMessage,
      emailAdditionalHeaders,
      emailSendConfirmationToSender,
      emailConfirmationSubject,
      emailConfirmationMessage,
      buckarooService,
      buckarooPaymentDescription,
      buckarooEmandateDescription,
      buckarooSequenceType,
      buckarooIsSequenceTypeOnFrontend,
      buckarooRedirectUrl,
      buckarooRedirectUrlCancel,
      buckarooRedirectUrlError,
      buckarooRedirectUrlReject,
      mailchimpListId,
      mailchimpAddTag,
      mailchimpTags,
      mailchimpAddExistingMembers,
      mailerliteGroupId,
      eventNames,
    },
    actions: {
      onChangeAction,
      onChangeMethod,
      onChangeTarget,
      onChangeId,
      onChangeClasses,
      onChangeType,
      onChangeTypesComplex,
      onChangeTypesComplexRedirect,
      onChangeIsComplexType,
      onChangeDynamicsEntity,
      onChangeTheme,
      onChangeSuccessMessage,
      onChangeErrorMessage,
      onChangeShouldRedirectOnSuccess,
      onChangeRedirectSuccess,
      onChangeEmailTo,
      onChangeEmailSubject,
      onChangeEmailMessage,
      onChangeEmailAdditionalHeaders,
      onChangeEmailSendConfirmationToSender,
      onChangeEmailConfirmationSubject,
      onChangeEmailConfirmationMessage,
      onChangeBuckarooService,
      onChangeBuckarooPaymentDescription,
      onChangeBuckarooEmandateDescription,
      onChangeBuckarooSequenceType,
      onChangeBuckarooIsSequenceTypeOnFrontend,
      onChangeBuckarooRedirectUrl,
      onChangeBuckarooRedirectUrlCancel,
      onChangeBuckarooRedirectUrlError,
      onChangeBuckarooRedirectUrlReject,
      onChangeMailchimpListId,
      onChangeMailchimpAddTag,
      onChangeMailchimpTags,
      onChangeMailchimpAddExistingMembers,
      onChangeMailerliteGroupId,
      onChangeEventNames,
    },
  } = props;

  const richTextClass = `${blockClass}__rich-text`;

  const formTypes = [
    { label: __('Email', 'eightshift-forms'), value: 'email' },
    { label: __('Custom (PHP)', 'eightshift-forms'), value: 'custom', redirects: true },
    { label: __('Custom (Event)', 'eightshift-forms'), value: 'custom-event' },
  ];

  const {
    hasThemes,
    themes = [],
    isDynamicsCrmUsed,
    isBuckarooUsed,
    isMailchimpUsed,
    isMailerliteUsed,
    dynamicsCrm = [],
<<<<<<< HEAD
    mailchimp = {},
    mailerlite = {},
  } = window.eightshiftForms;

  const mailchimpAudiences = (mailchimp && mailchimp.audiences) ? mailchimp.audiences : [];
  const mailerliteGroups = (mailerlite && mailerlite.groups) ? mailerlite.groups : [];
=======
  } = window.eightshiftForms;

  const mailchimpAdmin = window.eightshiftFormsAdmin.mailchimp || {};

  const audiences = (mailchimpAdmin && mailchimpAdmin.audiences) ? mailchimpAdmin.audiences : [];
>>>>>>> ce6035fe

  const themeAsOptions = hasThemes ? themes.map((tempTheme) => ({ label: tempTheme, value: tempTheme })) : [];

  let crmEntitiesAsOptions = [];
  if (isDynamicsCrmUsed) {
    crmEntitiesAsOptions = [
      { label: __('Select CRM entity', 'eightshift-forms'), value: 'select-please' },
      ...dynamicsCrm.availableEntities.map((entity) => ({ label: entity, value: entity })),
    ];
    formTypes.push({ label: __('Microsoft Dynamics CRM 365', 'eightshift-forms'), value: 'dynamics-crm' });
  }

  if (isBuckarooUsed) {
    formTypes.push({ label: __('Buckaroo', 'eightshift-forms'), value: 'buckaroo', redirects: true });
  }

  if (isMailchimpUsed) {
    formTypes.push({ label: __('Mailchimp', 'eightshift-forms'), value: 'mailchimp' });
  }

  if (isMailerliteUsed) {
    formTypes.push({ label: __('Mailerlite', 'eightshift-forms'), value: 'mailerlite' });
  }

  const tabs = [
    {
      name: 'general',
      title: <Dashicon icon="admin-generic" />,
      className: 'tab-general components-button is-button is-default custom-button-with-icon',
    },
  ];

  if ((!isComplexType && type === 'email') || (isComplexType && typesComplex.includes('email'))) {
    tabs.push({
      name: 'email',
      title: <Dashicon icon="email" />,
      className: 'tab-email components-button is-button is-default custom-button-with-icon',
    });
  }

  if (isDynamicsCrmUsed && (
    (!isComplexType && type === 'dynamics-crm') || (isComplexType && typesComplex.includes('dynamics-crm'))
  )) {
    tabs.push({
      name: 'dynamics-crm',
      title: <Dashicon icon="cloud-upload" />,
      className: 'tab-dynamics-crm components-button is-button is-default custom-button-with-icon',
    });
  }

  if (isBuckarooUsed && (
    (!isComplexType && type === 'buckaroo') || (isComplexType && typesComplexRedirect.includes('buckaroo'))
  )) {
    tabs.push({
      name: 'buckaroo',
      title: <Dashicon icon="money" />,
      className: 'tab-buckaroo components-button is-button is-default custom-button-with-icon',
    });
  }

  if (isMailchimpUsed && (
    (!isComplexType && type === 'mailchimp') || (isComplexType && typesComplex.includes('mailchimp'))
  )) {
    tabs.push({
      name: 'mailchimp',
      title: <Dashicon icon="email-alt2" />,
      className: 'tab-mailchimp components-button is-button is-default custom-button-with-icon',
    });
  }

  if (isMailerliteUsed && (
    (!isComplexType && type === 'mailerlite') || (isComplexType && typesComplex.includes('mailerlite'))
  )) {
    tabs.push({
      name: 'mailerlite',
      title: <Dashicon icon="email-alt2" />,
      className: 'tab-mailerlite components-button is-button is-default custom-button-with-icon',
    });
  }

  if ((!isComplexType && type === 'custom') || (isComplexType && typesComplexRedirect.includes('custom'))) {
    tabs.push({
      name: 'custom',
      title: <Dashicon icon="arrow-right-alt" />,
      className: 'tab-custom components-button is-button is-default custom-button-with-icon',
    });
  }

  if ((!isComplexType && type === 'custom-event') || (isComplexType && typesComplex.includes('custom-event'))) {
    tabs.push({
      name: 'custom-event',
      title: <Dashicon icon="megaphone" />,
      className: 'tab-custom-event components-button is-button is-default custom-button-with-icon',
    });
  }

  return (
    <PanelBody title={__('Form Settings', 'eightshift-forms')}>
      <TabPanel
        className="custom-button-tabs"
        activeClass="components-button is-button is-primary"
        tabs={tabs}
      >
        {(tab) => (
          <Fragment>
            {tab.name === 'general' && (
              <Fragment>
                <br />
                <strong className="notice-title">{__('General Options', 'eightshift-forms')}</strong>
                <p>{__('These are general form options.', 'eightshift-forms')}</p>
                <br />
                <FormGeneralOptions
                  blockClass={blockClass}
                  type={type}
                  isComplexType={isComplexType}
                  typesComplex={typesComplex}
                  typesComplexRedirect={typesComplexRedirect}
                  formTypes={formTypes}
                  theme={theme}
                  themeAsOptions={themeAsOptions}
                  hasThemes={hasThemes}
                  richTextClass={richTextClass}
                  successMessage={successMessage}
                  errorMessage={errorMessage}
                  shouldRedirectOnSuccess={shouldRedirectOnSuccess}
                  redirectSuccess={redirectSuccess}
                  onChangeType={onChangeType}
                  onChangeTypesComplex={onChangeTypesComplex}
                  onChangeTypesComplexRedirect={onChangeTypesComplexRedirect}
                  onChangeIsComplexType={onChangeIsComplexType}
                  onChangeTheme={onChangeTheme}
                  onChangeSuccessMessage={onChangeSuccessMessage}
                  onChangeErrorMessage={onChangeErrorMessage}
                  onChangeShouldRedirectOnSuccess={onChangeShouldRedirectOnSuccess}
                  onChangeRedirectSuccess={onChangeRedirectSuccess}
                />
              </Fragment>
            )}
            {tab.name === 'email' && (
              <Fragment>
                <br />
                <strong className="notice-title">{__('Email Options', 'eightshift-forms')}</strong>
                <p>{__('These are options for when your form is sending emails. You can use form fields by name as placeholders in Subject and Message fields in the following format [[field_name]]. These will be replace with actual field values before sending.', 'eightshift-forms')}</p>
                <br />
                <FormEmailOptions
                  richTextClass={richTextClass}
                  to={emailTo}
                  subject={emailSubject}
                  message={emailMessage}
                  additionalHeaders={emailAdditionalHeaders}
                  sendConfirmationToSender={emailSendConfirmationToSender}
                  confirmationMessage={emailConfirmationMessage}
                  confirmationSubject={emailConfirmationSubject}
                  onChangeTo={onChangeEmailTo}
                  onChangeSubject={onChangeEmailSubject}
                  onChangeMessage={onChangeEmailMessage}
                  onChangeAdditionalHeaders={onChangeEmailAdditionalHeaders}
                  onChangeSendConfirmationToSender={onChangeEmailSendConfirmationToSender}
                  onChangeConfirmationSubject={onChangeEmailConfirmationSubject}
                  onChangeConfirmationMessage={onChangeEmailConfirmationMessage}
                />
              </Fragment>
            )}
            {tab.name === 'dynamics-crm' && (
              <Fragment>
                <br />
                <strong className="notice-title">{__('Dynamics CRM Options', 'eightshift-forms')}</strong>
                <p>{__('These are options for when your form is sending data to Dynamics CRM.', 'eightshift-forms')}</p>
                <br />
                <FormDynamicsCrmOptions
                  type={type}
                  crmEntitiesAsOptions={crmEntitiesAsOptions}
                  dynamicsEntity={dynamicsEntity}
                  isDynamicsCrmUsed={isDynamicsCrmUsed}
                  onChangeDynamicsEntity={onChangeDynamicsEntity}
                />
              </Fragment>
            )}
            {tab.name === 'buckaroo' && (
              <Fragment>
                <br />
                <strong className="notice-title">{__('Buckaroo Options', 'eightshift-forms')}</strong>
                <p>{__('These are options for when your form is sending data to Buckaroo.', 'eightshift-forms')}</p>
                <br />
                <FormBuckarooOptions
                  blockClass={blockClass}
                  type={type}
                  service={buckarooService}
                  paymentDescription={buckarooPaymentDescription}
                  emandateDescription={buckarooEmandateDescription}
                  sequenceType={buckarooSequenceType}
                  isSequenceTypeOnFrontend={buckarooIsSequenceTypeOnFrontend}
                  redirectUrl={buckarooRedirectUrl}
                  redirectUrlCancel={buckarooRedirectUrlCancel}
                  redirectUrlError={buckarooRedirectUrlError}
                  redirectUrlReject={buckarooRedirectUrlReject}
                  onChangeService={onChangeBuckarooService}
                  onChangeEmandateDescription={onChangeBuckarooEmandateDescription}
                  onChangePaymentDescription={onChangeBuckarooPaymentDescription}
                  onChangeSequenceType={onChangeBuckarooSequenceType}
                  onChangeRedirectUrl={onChangeBuckarooRedirectUrl}
                  onChangeRedirectUrlCancel={onChangeBuckarooRedirectUrlCancel}
                  onChangeRedirectUrlError={onChangeBuckarooRedirectUrlError}
                  onChangeRedirectUrlReject={onChangeBuckarooRedirectUrlReject}
                  onChangeIsSequenceTypeOnFrontend={onChangeBuckarooIsSequenceTypeOnFrontend}
                />

              </Fragment>
            )}
            {tab.name === 'mailchimp' && (
              <Fragment>
                <br />
                <strong className="notice-title">{__('Mailchimp Options', 'eightshift-forms')}</strong>
                <p>{__('These are options for when your form is sending data to Mailchimp.', 'eightshift-forms')}</p>
                <br />
                <FormMailchimpOptions
                  blockClass={blockClass}
                  type={type}
                  listId={mailchimpListId}
                  audiences={mailchimpAudiences}
                  addTag={mailchimpAddTag}
                  tags={mailchimpTags}
                  addExistingMembers={mailchimpAddExistingMembers}
                  onChangeListId={onChangeMailchimpListId}
                  onChangeAddTag={onChangeMailchimpAddTag}
                  onChangeTags={onChangeMailchimpTags}
                  onChangeAddExistingMembers={onChangeMailchimpAddExistingMembers}
                />

              </Fragment>
            )}
            {tab.name === 'mailerlite' && (
              <Fragment>
                <br />
                <strong className="notice-title">{__('MailerLite Options', 'eightshift-forms')}</strong>
                <p>{__('These are the options for when your form is sending data to MailerLite.', 'eightshift-forms')}</p>
                <br />
                <FormMailerliteOptions
                  blockClass={blockClass}
                  type={type}
                  groupId={mailerliteGroupId}
                  groups={mailerliteGroups}
                  onChangeGroupId={onChangeMailerliteGroupId}
                />

              </Fragment>
            )}
            {tab.name === 'custom' && (
              <Fragment>
                <br />
                <strong className="notice-title">{__('Custom PHP action', 'eightshift-forms')}</strong>
                <p>{__('These are options for when your form is triggering a custom PHP action.', 'eightshift-forms')}</p>
                <br />
                <FormCustomOptions
                  action={action}
                  method={method}
                  target={target}
                  onChangeAction={onChangeAction}
                  onChangeMethod={onChangeMethod}
                  onChangeTarget={onChangeTarget}
                />

              </Fragment>
            )}
            {tab.name === 'custom-event' && (
              <Fragment>
                <br />
                <strong className="notice-title">{__('Custom event options', 'eightshift-forms')}</strong>
                <p>{__('These are options for when your form is triggering a custom event.', 'eightshift-forms')}</p>
                <br />
                <FormCustomEventOptions
                  blockClass={blockClass}
                  type={type}
                  eventNames={eventNames}
                  onChangeEventNames={onChangeEventNames}
                />

              </Fragment>
            )}
          </Fragment>
        )}
      </TabPanel>

      {onChangeClasses &&
        <TextControl
          label={__('Classes', 'eightshift-forms')}
          value={classes}
          onChange={onChangeClasses}
        />
      }

      {onChangeId &&
        <TextControl
          label={__('ID', 'eightshift-forms')}
          value={id}
          onChange={onChangeId}
        />
      }
    </PanelBody>
  );
};<|MERGE_RESOLUTION|>--- conflicted
+++ resolved
@@ -109,20 +109,12 @@
     isMailchimpUsed,
     isMailerliteUsed,
     dynamicsCrm = [],
-<<<<<<< HEAD
-    mailchimp = {},
-    mailerlite = {},
   } = window.eightshiftForms;
 
-  const mailchimpAudiences = (mailchimp && mailchimp.audiences) ? mailchimp.audiences : [];
-  const mailerliteGroups = (mailerlite && mailerlite.groups) ? mailerlite.groups : [];
-=======
-  } = window.eightshiftForms;
-
   const mailchimpAdmin = window.eightshiftFormsAdmin.mailchimp || {};
-
-  const audiences = (mailchimpAdmin && mailchimpAdmin.audiences) ? mailchimpAdmin.audiences : [];
->>>>>>> ce6035fe
+  const mailerliteAdmin = window.eightshiftFormsAdmin.mailerlite || {};
+  const mailchimpAudiences = (mailchimpAdmin && mailchimpAdmin.audiences) ? mailchimpAdmin.audiences : [];
+  const mailerliteGroups = (mailerliteAdmin && mailerliteAdmin.groups) ? mailerliteAdmin.groups : [];
 
   const themeAsOptions = hasThemes ? themes.map((tempTheme) => ({ label: tempTheme, value: tempTheme })) : [];
 
