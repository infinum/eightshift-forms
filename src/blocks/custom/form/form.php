--- conflicted
+++ resolved
@@ -13,21 +13,12 @@
 use Eightshift_Forms\Rest\Dynamics_Crm_Route;
 
 $block_class         = $attributes['blockClass'] ?? '';
-<<<<<<< HEAD
-$action              = $attributes['action'] ?? '';
-$method              = $attributes['method'] ?? '';
-$target              = $attributes['target'] ?? '';
-$classes             = $attributes['classes'] ?? '';
-$id                  = $attributes['id'] ?? 'form_' . crc32(microtime(true));
-$type                = $attributes['type'] ?? '';
-=======
 $form_action         = $attributes['action'] ?? '';
 $form_method         = $attributes['method'] ?? '';
 $form_target         = $attributes['target'] ?? '';
 $form_classes        = $attributes['classes'] ?? '';
-$form_id             = $attributes['id'] ?? '';
+$form_id             = $attributes['id'] ?? 'form_' . crc32(microtime(true));
 $form_type           = $attributes['type'] ?? '';
->>>>>>> 3000cf90
 $dynamics_crm_entity = $attributes['dynamicsEntity'] ?? '';
 
 $block_classes = Components::classnames(
