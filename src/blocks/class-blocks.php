<?php
/**
 * Blocks class used to define configurations for blocks.
 *
 * @package Eightshift_Forms\Blocks
 */

namespace Eightshift_Forms\Blocks;

use Eightshift_Libs\Blocks\Blocks as Lib_Blocks;
use Eightshift_Forms\Admin\Forms;
use Eightshift_Forms\Hooks\Filters;

/**
 * Blocks class.
 */
class Blocks extends Lib_Blocks implements Filters {

  /**
   * Register all the hooks
   *
   * @return void
   */
  public function register() {
    parent::register();

    add_filter( 'allowed_block_types', array( $this, 'get_all_allowed_forms_blocks' ), 20, 2 );
  }

  /**
   * Limit block on forms post type to internal plugin blocks
   *
   * @param bool|array $allowed_block_types Array of block type slugs, or boolean to enable/disable all.
   * @param \WP_Post   $post The post resource data.
   *
   * @return array|bool
   */
  public function get_all_allowed_forms_blocks( $allowed_block_types, $post ) {
    if ( $post->post_type === Forms::POST_TYPE_SLUG ) {
<<<<<<< HEAD

      // Remove forms select on form builder post type.
      $allInternalBlock = $this->get_all_blocks_list();
      if (($key = array_search('eightshift-forms/forms', $allInternalBlock, true)) !== false) {
        unset($allInternalBlock[$key]);

        // Fix index after unset.
        $allInternalBlock = array_values($allInternalBlock);
      }

      if ( has_filter( self::ALLOWED_BLOCKS ) ) {
        return apply_filters( self::ALLOWED_BLOCKS, $allInternalBlock );
      } else {
        return $allInternalBlock;
=======
      $forms_blocks = $this->get_all_blocks_list();

      // Remove form from the list to prevent users from adding a new form inside the form.
      $forms_blocks = array_flip( $forms_blocks );
      unset( $forms_blocks[ "{$this->config->get_project_name()}/form" ] );
      $forms_blocks = array_values( array_flip( $forms_blocks ) );

      if ( has_filter( self::ALLOWED_BLOCKS ) ) {
        return apply_filters( self::ALLOWED_BLOCKS, $forms_blocks );
      } else {
        return $forms_blocks;
>>>>>>> ce6035fe
      }
    }

    // If this filter is the first to run, $allowed_block_types will be === true.
    if ( is_array( $allowed_block_types ) ) {
      $allowed_block_types[] = "{$this->config->get_project_name()}/forms";
    }

    return $allowed_block_types;
  }

  /**
   * Create custom category to assign all custom blocks.
   * This category will show on all blocks list in "Add Block" button.
   *
   * @param array $categories Array of all blocks categories.
   * @return array
   */
  public function get_custom_category( $categories ) {
    return $categories;
  }
}<|MERGE_RESOLUTION|>--- conflicted
+++ resolved
@@ -37,22 +37,6 @@
    */
   public function get_all_allowed_forms_blocks( $allowed_block_types, $post ) {
     if ( $post->post_type === Forms::POST_TYPE_SLUG ) {
-<<<<<<< HEAD
-
-      // Remove forms select on form builder post type.
-      $allInternalBlock = $this->get_all_blocks_list();
-      if (($key = array_search('eightshift-forms/forms', $allInternalBlock, true)) !== false) {
-        unset($allInternalBlock[$key]);
-
-        // Fix index after unset.
-        $allInternalBlock = array_values($allInternalBlock);
-      }
-
-      if ( has_filter( self::ALLOWED_BLOCKS ) ) {
-        return apply_filters( self::ALLOWED_BLOCKS, $allInternalBlock );
-      } else {
-        return $allInternalBlock;
-=======
       $forms_blocks = $this->get_all_blocks_list();
 
       // Remove form from the list to prevent users from adding a new form inside the form.
@@ -64,7 +48,6 @@
         return apply_filters( self::ALLOWED_BLOCKS, $forms_blocks );
       } else {
         return $forms_blocks;
->>>>>>> ce6035fe
       }
     }
 
