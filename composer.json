--- conflicted
+++ resolved
@@ -37,11 +37,7 @@
 	"require": {
 		"php": ">=8.3",
 		"erusev/parsedown": "^1.7.4",
-<<<<<<< HEAD
-		"infinum/eightshift-libs": "^10.7.0"
-=======
-		"infinum/eightshift-forms-utils": "^3.4.0"
->>>>>>> 672f5f43
+		"infinum/eightshift-libs": "^10.9.1"
 	},
 	"autoload": {
 		"psr-4": {
