--- conflicted
+++ resolved
@@ -42,11 +42,7 @@
 	"require": {
 		"php": ">=8.2",
 		"erusev/parsedown": "^1.7.4",
-<<<<<<< HEAD
-		"infinum/eightshift-forms-utils": "^2.0.2"
-=======
 		"infinum/eightshift-forms-utils": "^3.0.0"
->>>>>>> dc5c9782
 	},
 	"autoload": {
 		"psr-4": {
