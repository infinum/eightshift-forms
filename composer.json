--- conflicted
+++ resolved
@@ -48,12 +48,7 @@
 	"require": {
 		"php": ">=8.2",
 		"erusev/parsedown": "^1.7.4",
-<<<<<<< HEAD
 		"infinum/eightshift-forms-utils": "dev-feature/gated"
-
-=======
-		"infinum/eightshift-forms-utils": "^2.0.1"
->>>>>>> 830866ba
 	},
 	"autoload": {
 		"psr-4": {
