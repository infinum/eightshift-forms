name: Bundle release

on:
  release:
    types: [ published ]
  # Allow manually triggering the workflow.
  workflow_dispatch:

# Cancels all previous workflow runs for the same branch that have not yet completed.
concurrency:
  # The concurrency group contains the workflow name and the branch name.
  group: ${{ github.workflow }}-${{ github.ref }}
  cancel-in-progress: true

jobs:
  bundle:
    name: Add zip to release
    runs-on: ubuntu-latest
    steps:
      - name: Checkout
        uses: actions/checkout@v3
        with:
          ref: ${{ github.event.release.target_commitish }}

      - uses: "shivammathur/setup-php@v2"
        with:
          php-version: "7.4"

      - name: Install Composer dependencies
        uses: ramsey/composer-install@v2
        with:
          composer-options: '-oa --no-dev'

      - name: Set Node.js version
        uses: actions/setup-node@v3
        with:
          node-version: 14

      - name: Cache node modules
        uses: actions/cache@v3
        with:
          path: node_modules
          key: ${{ runner.OS }}-build-${{ hashFiles('**/package-lock.json') }}
          restore-keys: |
            ${{ runner.OS }}-build-${{ env.cache-name }}-
            ${{ runner.OS }}-build-
            ${{ runner.OS }}-

      - name: Install node packages
        run: npm install

      - name: Bundle assets
        run: npm run build --no-dev --no-progress

      - name: Move bundled files to a subfolder and zip
        run: |
          chmod +x "$GITHUB_WORKSPACE/bin/bundle-plugin.sh"
          bash "$GITHUB_WORKSPACE/bin/bundle-plugin.sh" "$GITHUB_WORKSPACE"
        shell: bash

      - name: Upload zip to release
        uses: svenstaro/upload-release-action@v2
        with:
<<<<<<< HEAD
          file: 'release.zip'
          repo-token: ${{ secrets.GITHUB_TOKEN }}
          overwrite: true
          tag: ${{ github.ref }}
=======
          repo_token: ${{ secrets.GITHUB_TOKEN }}
          file: 'release.zip'
          tag: ${{ github.ref }}
          overwrite: true
>>>>>>> e252b58b
<|MERGE_RESOLUTION|>--- conflicted
+++ resolved
@@ -61,14 +61,7 @@
       - name: Upload zip to release
         uses: svenstaro/upload-release-action@v2
         with:
-<<<<<<< HEAD
-          file: 'release.zip'
-          repo-token: ${{ secrets.GITHUB_TOKEN }}
-          overwrite: true
-          tag: ${{ github.ref }}
-=======
           repo_token: ${{ secrets.GITHUB_TOKEN }}
           file: 'release.zip'
           tag: ${{ github.ref }}
-          overwrite: true
->>>>>>> e252b58b
+          overwrite: true