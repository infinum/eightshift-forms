--- conflicted
+++ resolved
@@ -1,1697 +1,10 @@
 {
-<<<<<<< HEAD
-	"_readme": [
-		"This file locks the dependencies of your project to a known state",
-		"Read more about it at https://getcomposer.org/doc/01-basic-usage.md#installing-dependencies",
-		"This file is @generated automatically"
-	],
-	"content-hash": "64a23e85b0fa86dd348abaf82251f0a6",
-	"packages": [
-		{
-			"name": "erusev/parsedown",
-			"version": "1.7.4",
-			"source": {
-				"type": "git",
-				"url": "https://github.com/erusev/parsedown.git",
-				"reference": "cb17b6477dfff935958ba01325f2e8a2bfa6dab3"
-			},
-			"dist": {
-				"type": "zip",
-				"url": "https://api.github.com/repos/erusev/parsedown/zipball/cb17b6477dfff935958ba01325f2e8a2bfa6dab3",
-				"reference": "cb17b6477dfff935958ba01325f2e8a2bfa6dab3",
-				"shasum": ""
-			},
-			"require": {
-				"ext-mbstring": "*",
-				"php": ">=5.3.0"
-			},
-			"require-dev": {
-				"phpunit/phpunit": "^4.8.35"
-			},
-			"type": "library",
-			"autoload": {
-				"psr-0": {
-					"Parsedown": ""
-				}
-			},
-			"notification-url": "https://packagist.org/downloads/",
-			"license": [
-				"MIT"
-			],
-			"authors": [
-				{
-					"name": "Emanuil Rusev",
-					"email": "hello@erusev.com",
-					"homepage": "http://erusev.com"
-				}
-			],
-			"description": "Parser for Markdown.",
-			"homepage": "http://parsedown.org",
-			"keywords": [
-				"markdown",
-				"parser"
-			],
-			"support": {
-				"issues": "https://github.com/erusev/parsedown/issues",
-				"source": "https://github.com/erusev/parsedown/tree/1.7.x"
-			},
-			"time": "2019-12-30T22:54:17+00:00"
-		},
-		{
-			"name": "infinum/eightshift-libs",
-			"version": "10.7.0",
-			"source": {
-				"type": "git",
-				"url": "https://github.com/infinum/eightshift-libs.git",
-				"reference": "a6d496a326d47fdd038229fa4dd447984616c636"
-			},
-			"dist": {
-				"type": "zip",
-				"url": "https://api.github.com/repos/infinum/eightshift-libs/zipball/a6d496a326d47fdd038229fa4dd447984616c636",
-				"reference": "a6d496a326d47fdd038229fa4dd447984616c636",
-				"shasum": ""
-			},
-			"require": {
-				"ext-dom": "*",
-				"ext-json": "*",
-				"ext-libxml": "*",
-				"php": ">=8.3",
-				"php-di/invoker": "^2.3.6",
-				"php-di/php-di": "^7.0.9"
-			},
-			"require-dev": {
-				"brain/monkey": "^2.6",
-				"dealerdirect/phpcodesniffer-composer-installer": "v1.0.0",
-				"infinum/eightshift-coding-standards": "^3.0.0",
-				"mockery/mockery": "^1.6",
-				"php-parallel-lint/php-parallel-lint": "^v1.4.0",
-				"php-stubs/wordpress-stubs": "6.8.1",
-				"phpunit/phpunit": "^12.0",
-				"szepeviktor/phpstan-wordpress": "2.0.2",
-				"wp-cli/wp-cli": "^v2.11.0"
-			},
-			"type": "library",
-			"autoload": {
-				"psr-4": {
-					"EightshiftLibs\\": "src/"
-				},
-				"exclude-from-classmap": [
-					"src/*/*Example.php",
-					"src/*Example.php"
-				]
-			},
-			"notification-url": "https://packagist.org/downloads/",
-			"license": [
-				"MIT"
-			],
-			"authors": [
-				{
-					"name": "Eightshift team",
-					"email": "team@eightshift.com",
-					"homepage": "https://eightshift.com/",
-					"role": "Developer / IT Manager"
-				}
-			],
-			"description": "WordPress libs developed by Eightshift team to use in modern WordPress.",
-			"homepage": "https://eightshift.com/",
-			"keywords": [
-				"blocks",
-				"composer",
-				"gutenberg",
-				"installer",
-				"plugin",
-				"wordpress"
-			],
-			"support": {
-				"issues": "https://github.com/infinum/eightshift-libs/issues",
-				"source": "https://github.com/infinum/eightshift-libs"
-			},
-			"time": "2025-06-10T07:57:52+00:00"
-		},
-		{
-			"name": "laravel/serializable-closure",
-			"version": "v2.0.4",
-			"source": {
-				"type": "git",
-				"url": "https://github.com/laravel/serializable-closure.git",
-				"reference": "b352cf0534aa1ae6b4d825d1e762e35d43f8a841"
-			},
-			"dist": {
-				"type": "zip",
-				"url": "https://api.github.com/repos/laravel/serializable-closure/zipball/b352cf0534aa1ae6b4d825d1e762e35d43f8a841",
-				"reference": "b352cf0534aa1ae6b4d825d1e762e35d43f8a841",
-				"shasum": ""
-			},
-			"require": {
-				"php": "^8.1"
-			},
-			"require-dev": {
-				"illuminate/support": "^10.0|^11.0|^12.0",
-				"nesbot/carbon": "^2.67|^3.0",
-				"pestphp/pest": "^2.36|^3.0",
-				"phpstan/phpstan": "^2.0",
-				"symfony/var-dumper": "^6.2.0|^7.0.0"
-			},
-			"type": "library",
-			"extra": {
-				"branch-alias": {
-					"dev-master": "2.x-dev"
-				}
-			},
-			"autoload": {
-				"psr-4": {
-					"Laravel\\SerializableClosure\\": "src/"
-				}
-			},
-			"notification-url": "https://packagist.org/downloads/",
-			"license": [
-				"MIT"
-			],
-			"authors": [
-				{
-					"name": "Taylor Otwell",
-					"email": "taylor@laravel.com"
-				},
-				{
-					"name": "Nuno Maduro",
-					"email": "nuno@laravel.com"
-				}
-			],
-			"description": "Laravel Serializable Closure provides an easy and secure way to serialize closures in PHP.",
-			"keywords": [
-				"closure",
-				"laravel",
-				"serializable"
-			],
-			"support": {
-				"issues": "https://github.com/laravel/serializable-closure/issues",
-				"source": "https://github.com/laravel/serializable-closure"
-			},
-			"time": "2025-03-19T13:51:03+00:00"
-		},
-		{
-			"name": "php-di/invoker",
-			"version": "2.3.6",
-			"source": {
-				"type": "git",
-				"url": "https://github.com/PHP-DI/Invoker.git",
-				"reference": "59f15608528d8a8838d69b422a919fd6b16aa576"
-			},
-			"dist": {
-				"type": "zip",
-				"url": "https://api.github.com/repos/PHP-DI/Invoker/zipball/59f15608528d8a8838d69b422a919fd6b16aa576",
-				"reference": "59f15608528d8a8838d69b422a919fd6b16aa576",
-				"shasum": ""
-			},
-			"require": {
-				"php": ">=7.3",
-				"psr/container": "^1.0|^2.0"
-			},
-			"require-dev": {
-				"athletic/athletic": "~0.1.8",
-				"mnapoli/hard-mode": "~0.3.0",
-				"phpunit/phpunit": "^9.0"
-			},
-			"type": "library",
-			"autoload": {
-				"psr-4": {
-					"Invoker\\": "src/"
-				}
-			},
-			"notification-url": "https://packagist.org/downloads/",
-			"license": [
-				"MIT"
-			],
-			"description": "Generic and extensible callable invoker",
-			"homepage": "https://github.com/PHP-DI/Invoker",
-			"keywords": [
-				"callable",
-				"dependency",
-				"dependency-injection",
-				"injection",
-				"invoke",
-				"invoker"
-			],
-			"support": {
-				"issues": "https://github.com/PHP-DI/Invoker/issues",
-				"source": "https://github.com/PHP-DI/Invoker/tree/2.3.6"
-			},
-			"funding": [
-				{
-					"url": "https://github.com/mnapoli",
-					"type": "github"
-				}
-			],
-			"time": "2025-01-17T12:49:27+00:00"
-		},
-		{
-			"name": "php-di/php-di",
-			"version": "7.0.10",
-			"source": {
-				"type": "git",
-				"url": "https://github.com/PHP-DI/PHP-DI.git",
-				"reference": "0d1ed64126577e9a095b3204dcaee58cf76432c2"
-			},
-			"dist": {
-				"type": "zip",
-				"url": "https://api.github.com/repos/PHP-DI/PHP-DI/zipball/0d1ed64126577e9a095b3204dcaee58cf76432c2",
-				"reference": "0d1ed64126577e9a095b3204dcaee58cf76432c2",
-				"shasum": ""
-			},
-			"require": {
-				"laravel/serializable-closure": "^1.0 || ^2.0",
-				"php": ">=8.0",
-				"php-di/invoker": "^2.0",
-				"psr/container": "^1.1 || ^2.0"
-			},
-			"provide": {
-				"psr/container-implementation": "^1.0"
-			},
-			"require-dev": {
-				"friendsofphp/php-cs-fixer": "^3",
-				"friendsofphp/proxy-manager-lts": "^1",
-				"mnapoli/phpunit-easymock": "^1.3",
-				"phpunit/phpunit": "^9.6 || ^10 || ^11",
-				"vimeo/psalm": "^5|^6"
-			},
-			"suggest": {
-				"friendsofphp/proxy-manager-lts": "Install it if you want to use lazy injection (version ^1)"
-			},
-			"type": "library",
-			"autoload": {
-				"files": [
-					"src/functions.php"
-				],
-				"psr-4": {
-					"DI\\": "src/"
-				}
-			},
-			"notification-url": "https://packagist.org/downloads/",
-			"license": [
-				"MIT"
-			],
-			"description": "The dependency injection container for humans",
-			"homepage": "https://php-di.org/",
-			"keywords": [
-				"PSR-11",
-				"container",
-				"container-interop",
-				"dependency injection",
-				"di",
-				"ioc",
-				"psr11"
-			],
-			"support": {
-				"issues": "https://github.com/PHP-DI/PHP-DI/issues",
-				"source": "https://github.com/PHP-DI/PHP-DI/tree/7.0.10"
-			},
-			"funding": [
-				{
-					"url": "https://github.com/mnapoli",
-					"type": "github"
-				},
-				{
-					"url": "https://tidelift.com/funding/github/packagist/php-di/php-di",
-					"type": "tidelift"
-				}
-			],
-			"time": "2025-04-22T08:53:15+00:00"
-		},
-		{
-			"name": "psr/container",
-			"version": "2.0.2",
-			"source": {
-				"type": "git",
-				"url": "https://github.com/php-fig/container.git",
-				"reference": "c71ecc56dfe541dbd90c5360474fbc405f8d5963"
-			},
-			"dist": {
-				"type": "zip",
-				"url": "https://api.github.com/repos/php-fig/container/zipball/c71ecc56dfe541dbd90c5360474fbc405f8d5963",
-				"reference": "c71ecc56dfe541dbd90c5360474fbc405f8d5963",
-				"shasum": ""
-			},
-			"require": {
-				"php": ">=7.4.0"
-			},
-			"type": "library",
-			"extra": {
-				"branch-alias": {
-					"dev-master": "2.0.x-dev"
-				}
-			},
-			"autoload": {
-				"psr-4": {
-					"Psr\\Container\\": "src/"
-				}
-			},
-			"notification-url": "https://packagist.org/downloads/",
-			"license": [
-				"MIT"
-			],
-			"authors": [
-				{
-					"name": "PHP-FIG",
-					"homepage": "https://www.php-fig.org/"
-				}
-			],
-			"description": "Common Container Interface (PHP FIG PSR-11)",
-			"homepage": "https://github.com/php-fig/container",
-			"keywords": [
-				"PSR-11",
-				"container",
-				"container-interface",
-				"container-interop",
-				"psr"
-			],
-			"support": {
-				"issues": "https://github.com/php-fig/container/issues",
-				"source": "https://github.com/php-fig/container/tree/2.0.2"
-			},
-			"time": "2021-11-05T16:47:00+00:00"
-		}
-	],
-	"packages-dev": [
-		{
-			"name": "dealerdirect/phpcodesniffer-composer-installer",
-			"version": "v1.0.0",
-			"source": {
-				"type": "git",
-				"url": "https://github.com/PHPCSStandards/composer-installer.git",
-				"reference": "4be43904336affa5c2f70744a348312336afd0da"
-			},
-			"dist": {
-				"type": "zip",
-				"url": "https://api.github.com/repos/PHPCSStandards/composer-installer/zipball/4be43904336affa5c2f70744a348312336afd0da",
-				"reference": "4be43904336affa5c2f70744a348312336afd0da",
-				"shasum": ""
-			},
-			"require": {
-				"composer-plugin-api": "^1.0 || ^2.0",
-				"php": ">=5.4",
-				"squizlabs/php_codesniffer": "^2.0 || ^3.1.0 || ^4.0"
-			},
-			"require-dev": {
-				"composer/composer": "*",
-				"ext-json": "*",
-				"ext-zip": "*",
-				"php-parallel-lint/php-parallel-lint": "^1.3.1",
-				"phpcompatibility/php-compatibility": "^9.0",
-				"yoast/phpunit-polyfills": "^1.0"
-			},
-			"type": "composer-plugin",
-			"extra": {
-				"class": "PHPCSStandards\\Composer\\Plugin\\Installers\\PHPCodeSniffer\\Plugin"
-			},
-			"autoload": {
-				"psr-4": {
-					"PHPCSStandards\\Composer\\Plugin\\Installers\\PHPCodeSniffer\\": "src/"
-				}
-			},
-			"notification-url": "https://packagist.org/downloads/",
-			"license": [
-				"MIT"
-			],
-			"authors": [
-				{
-					"name": "Franck Nijhof",
-					"email": "franck.nijhof@dealerdirect.com",
-					"homepage": "http://www.frenck.nl",
-					"role": "Developer / IT Manager"
-				},
-				{
-					"name": "Contributors",
-					"homepage": "https://github.com/PHPCSStandards/composer-installer/graphs/contributors"
-				}
-			],
-			"description": "PHP_CodeSniffer Standards Composer Installer Plugin",
-			"homepage": "http://www.dealerdirect.com",
-			"keywords": [
-				"PHPCodeSniffer",
-				"PHP_CodeSniffer",
-				"code quality",
-				"codesniffer",
-				"composer",
-				"installer",
-				"phpcbf",
-				"phpcs",
-				"plugin",
-				"qa",
-				"quality",
-				"standard",
-				"standards",
-				"style guide",
-				"stylecheck",
-				"tests"
-			],
-			"support": {
-				"issues": "https://github.com/PHPCSStandards/composer-installer/issues",
-				"source": "https://github.com/PHPCSStandards/composer-installer"
-			},
-			"time": "2023-01-05T11:28:13+00:00"
-		},
-		{
-			"name": "infinum/eightshift-coding-standards",
-			"version": "3.0.0",
-			"source": {
-				"type": "git",
-				"url": "https://github.com/infinum/eightshift-coding-standards.git",
-				"reference": "aaceba336d7effefcbf6c29a3525d2b859ab0a6f"
-			},
-			"dist": {
-				"type": "zip",
-				"url": "https://api.github.com/repos/infinum/eightshift-coding-standards/zipball/aaceba336d7effefcbf6c29a3525d2b859ab0a6f",
-				"reference": "aaceba336d7effefcbf6c29a3525d2b859ab0a6f",
-				"shasum": ""
-			},
-			"require": {
-				"php": ">=7.4",
-				"phpcompatibility/phpcompatibility-wp": "^2.1.4",
-				"slevomat/coding-standard": "^8.13.0",
-				"wp-coding-standards/wpcs": "dev-hotifx/escape-output-sniff"
-			},
-			"require-dev": {
-				"php-parallel-lint/php-console-highlighter": "^1.0.0",
-				"php-parallel-lint/php-parallel-lint": "^1.3.2",
-				"phpcsstandards/phpcsdevtools": "^1.2.0",
-				"phpunit/phpunit": "^7.0",
-				"roave/security-advisories": "dev-master"
-			},
-			"type": "phpcodesniffer-standard",
-			"notification-url": "https://packagist.org/downloads/",
-			"license": [
-				"MIT"
-			],
-			"authors": [
-				{
-					"name": "Denis Žoljom",
-					"homepage": "https://github.com/dingo-d",
-					"role": "Lead developer"
-				},
-				{
-					"name": "Contributors",
-					"homepage": "https://github.com/infinum/eightshift-coding-standards/graphs/contributors"
-				}
-			],
-			"description": "Eightshift WordPress Coding Standards",
-			"homepage": "https://github.com/infinum/eightshift-coding-standards",
-			"keywords": [
-				"Eightshift",
-				"phpcs",
-				"standards",
-				"wordpress"
-			],
-			"support": {
-				"issues": "https://github.com/infinum/eightshift-coding-standards/issues",
-				"source": "https://github.com/infinum/eightshift-coding-standards"
-			},
-			"time": "2024-05-20T07:30:13+00:00"
-		},
-		{
-			"name": "php-parallel-lint/php-parallel-lint",
-			"version": "v1.4.0",
-			"source": {
-				"type": "git",
-				"url": "https://github.com/php-parallel-lint/PHP-Parallel-Lint.git",
-				"reference": "6db563514f27e19595a19f45a4bf757b6401194e"
-			},
-			"dist": {
-				"type": "zip",
-				"url": "https://api.github.com/repos/php-parallel-lint/PHP-Parallel-Lint/zipball/6db563514f27e19595a19f45a4bf757b6401194e",
-				"reference": "6db563514f27e19595a19f45a4bf757b6401194e",
-				"shasum": ""
-			},
-			"require": {
-				"ext-json": "*",
-				"php": ">=5.3.0"
-			},
-			"replace": {
-				"grogy/php-parallel-lint": "*",
-				"jakub-onderka/php-parallel-lint": "*"
-			},
-			"require-dev": {
-				"nette/tester": "^1.3 || ^2.0",
-				"php-parallel-lint/php-console-highlighter": "0.* || ^1.0",
-				"squizlabs/php_codesniffer": "^3.6"
-			},
-			"suggest": {
-				"php-parallel-lint/php-console-highlighter": "Highlight syntax in code snippet"
-			},
-			"bin": [
-				"parallel-lint"
-			],
-			"type": "library",
-			"autoload": {
-				"classmap": [
-					"./src/"
-				]
-			},
-			"notification-url": "https://packagist.org/downloads/",
-			"license": [
-				"BSD-2-Clause"
-			],
-			"authors": [
-				{
-					"name": "Jakub Onderka",
-					"email": "ahoj@jakubonderka.cz"
-				}
-			],
-			"description": "This tool checks the syntax of PHP files about 20x faster than serial check.",
-			"homepage": "https://github.com/php-parallel-lint/PHP-Parallel-Lint",
-			"keywords": [
-				"lint",
-				"static analysis"
-			],
-			"support": {
-				"issues": "https://github.com/php-parallel-lint/PHP-Parallel-Lint/issues",
-				"source": "https://github.com/php-parallel-lint/PHP-Parallel-Lint/tree/v1.4.0"
-			},
-			"time": "2024-03-27T12:14:49+00:00"
-		},
-		{
-			"name": "php-stubs/wordpress-stubs",
-			"version": "v6.8.1",
-			"source": {
-				"type": "git",
-				"url": "https://github.com/php-stubs/wordpress-stubs.git",
-				"reference": "92e444847d94f7c30f88c60004648f507688acd5"
-			},
-			"dist": {
-				"type": "zip",
-				"url": "https://api.github.com/repos/php-stubs/wordpress-stubs/zipball/92e444847d94f7c30f88c60004648f507688acd5",
-				"reference": "92e444847d94f7c30f88c60004648f507688acd5",
-				"shasum": ""
-			},
-			"conflict": {
-				"phpdocumentor/reflection-docblock": "5.6.1"
-			},
-			"require-dev": {
-				"dealerdirect/phpcodesniffer-composer-installer": "^1.0",
-				"nikic/php-parser": "^5.4",
-				"php": "^7.4 || ^8.0",
-				"php-stubs/generator": "^0.8.3",
-				"phpdocumentor/reflection-docblock": "^5.4.1",
-				"phpstan/phpstan": "^2.1",
-				"phpunit/phpunit": "^9.5",
-				"szepeviktor/phpcs-psr-12-neutron-hybrid-ruleset": "^1.1.1",
-				"wp-coding-standards/wpcs": "3.1.0 as 2.3.0"
-			},
-			"suggest": {
-				"paragonie/sodium_compat": "Pure PHP implementation of libsodium",
-				"symfony/polyfill-php80": "Symfony polyfill backporting some PHP 8.0+ features to lower PHP versions",
-				"szepeviktor/phpstan-wordpress": "WordPress extensions for PHPStan"
-			},
-			"type": "library",
-			"notification-url": "https://packagist.org/downloads/",
-			"license": [
-				"MIT"
-			],
-			"description": "WordPress function and class declaration stubs for static analysis.",
-			"homepage": "https://github.com/php-stubs/wordpress-stubs",
-			"keywords": [
-				"PHPStan",
-				"static analysis",
-				"wordpress"
-			],
-			"support": {
-				"issues": "https://github.com/php-stubs/wordpress-stubs/issues",
-				"source": "https://github.com/php-stubs/wordpress-stubs/tree/v6.8.1"
-			},
-			"time": "2025-05-02T12:33:34+00:00"
-		},
-		{
-			"name": "phpcompatibility/php-compatibility",
-			"version": "9.3.5",
-			"source": {
-				"type": "git",
-				"url": "https://github.com/PHPCompatibility/PHPCompatibility.git",
-				"reference": "9fb324479acf6f39452e0655d2429cc0d3914243"
-			},
-			"dist": {
-				"type": "zip",
-				"url": "https://api.github.com/repos/PHPCompatibility/PHPCompatibility/zipball/9fb324479acf6f39452e0655d2429cc0d3914243",
-				"reference": "9fb324479acf6f39452e0655d2429cc0d3914243",
-				"shasum": ""
-			},
-			"require": {
-				"php": ">=5.3",
-				"squizlabs/php_codesniffer": "^2.3 || ^3.0.2"
-			},
-			"conflict": {
-				"squizlabs/php_codesniffer": "2.6.2"
-			},
-			"require-dev": {
-				"phpunit/phpunit": "~4.5 || ^5.0 || ^6.0 || ^7.0"
-			},
-			"suggest": {
-				"dealerdirect/phpcodesniffer-composer-installer": "^0.5 || This Composer plugin will sort out the PHPCS 'installed_paths' automatically.",
-				"roave/security-advisories": "dev-master || Helps prevent installing dependencies with known security issues."
-			},
-			"type": "phpcodesniffer-standard",
-			"notification-url": "https://packagist.org/downloads/",
-			"license": [
-				"LGPL-3.0-or-later"
-			],
-			"authors": [
-				{
-					"name": "Wim Godden",
-					"homepage": "https://github.com/wimg",
-					"role": "lead"
-				},
-				{
-					"name": "Juliette Reinders Folmer",
-					"homepage": "https://github.com/jrfnl",
-					"role": "lead"
-				},
-				{
-					"name": "Contributors",
-					"homepage": "https://github.com/PHPCompatibility/PHPCompatibility/graphs/contributors"
-				}
-			],
-			"description": "A set of sniffs for PHP_CodeSniffer that checks for PHP cross-version compatibility.",
-			"homepage": "http://techblog.wimgodden.be/tag/codesniffer/",
-			"keywords": [
-				"compatibility",
-				"phpcs",
-				"standards"
-			],
-			"support": {
-				"issues": "https://github.com/PHPCompatibility/PHPCompatibility/issues",
-				"source": "https://github.com/PHPCompatibility/PHPCompatibility"
-			},
-			"time": "2019-12-27T09:44:58+00:00"
-		},
-		{
-			"name": "phpcompatibility/phpcompatibility-paragonie",
-			"version": "1.3.3",
-			"source": {
-				"type": "git",
-				"url": "https://github.com/PHPCompatibility/PHPCompatibilityParagonie.git",
-				"reference": "293975b465e0e709b571cbf0c957c6c0a7b9a2ac"
-			},
-			"dist": {
-				"type": "zip",
-				"url": "https://api.github.com/repos/PHPCompatibility/PHPCompatibilityParagonie/zipball/293975b465e0e709b571cbf0c957c6c0a7b9a2ac",
-				"reference": "293975b465e0e709b571cbf0c957c6c0a7b9a2ac",
-				"shasum": ""
-			},
-			"require": {
-				"phpcompatibility/php-compatibility": "^9.0"
-			},
-			"require-dev": {
-				"dealerdirect/phpcodesniffer-composer-installer": "^1.0",
-				"paragonie/random_compat": "dev-master",
-				"paragonie/sodium_compat": "dev-master"
-			},
-			"suggest": {
-				"dealerdirect/phpcodesniffer-composer-installer": "^1.0 || This Composer plugin will sort out the PHP_CodeSniffer 'installed_paths' automatically.",
-				"roave/security-advisories": "dev-master || Helps prevent installing dependencies with known security issues."
-			},
-			"type": "phpcodesniffer-standard",
-			"notification-url": "https://packagist.org/downloads/",
-			"license": [
-				"LGPL-3.0-or-later"
-			],
-			"authors": [
-				{
-					"name": "Wim Godden",
-					"role": "lead"
-				},
-				{
-					"name": "Juliette Reinders Folmer",
-					"role": "lead"
-				}
-			],
-			"description": "A set of rulesets for PHP_CodeSniffer to check for PHP cross-version compatibility issues in projects, while accounting for polyfills provided by the Paragonie polyfill libraries.",
-			"homepage": "http://phpcompatibility.com/",
-			"keywords": [
-				"compatibility",
-				"paragonie",
-				"phpcs",
-				"polyfill",
-				"standards",
-				"static analysis"
-			],
-			"support": {
-				"issues": "https://github.com/PHPCompatibility/PHPCompatibilityParagonie/issues",
-				"security": "https://github.com/PHPCompatibility/PHPCompatibilityParagonie/security/policy",
-				"source": "https://github.com/PHPCompatibility/PHPCompatibilityParagonie"
-			},
-			"funding": [
-				{
-					"url": "https://github.com/PHPCompatibility",
-					"type": "github"
-				},
-				{
-					"url": "https://github.com/jrfnl",
-					"type": "github"
-				},
-				{
-					"url": "https://opencollective.com/php_codesniffer",
-					"type": "open_collective"
-				}
-			],
-			"time": "2024-04-24T21:30:46+00:00"
-		},
-		{
-			"name": "phpcompatibility/phpcompatibility-wp",
-			"version": "2.1.6",
-			"source": {
-				"type": "git",
-				"url": "https://github.com/PHPCompatibility/PHPCompatibilityWP.git",
-				"reference": "80ccb1a7640995edf1b87a4409fa584cd5869469"
-			},
-			"dist": {
-				"type": "zip",
-				"url": "https://api.github.com/repos/PHPCompatibility/PHPCompatibilityWP/zipball/80ccb1a7640995edf1b87a4409fa584cd5869469",
-				"reference": "80ccb1a7640995edf1b87a4409fa584cd5869469",
-				"shasum": ""
-			},
-			"require": {
-				"phpcompatibility/php-compatibility": "^9.0",
-				"phpcompatibility/phpcompatibility-paragonie": "^1.0"
-			},
-			"require-dev": {
-				"dealerdirect/phpcodesniffer-composer-installer": "^1.0"
-			},
-			"suggest": {
-				"dealerdirect/phpcodesniffer-composer-installer": "^1.0 || This Composer plugin will sort out the PHP_CodeSniffer 'installed_paths' automatically.",
-				"roave/security-advisories": "dev-master || Helps prevent installing dependencies with known security issues."
-			},
-			"type": "phpcodesniffer-standard",
-			"notification-url": "https://packagist.org/downloads/",
-			"license": [
-				"LGPL-3.0-or-later"
-			],
-			"authors": [
-				{
-					"name": "Wim Godden",
-					"role": "lead"
-				},
-				{
-					"name": "Juliette Reinders Folmer",
-					"role": "lead"
-				}
-			],
-			"description": "A ruleset for PHP_CodeSniffer to check for PHP cross-version compatibility issues in projects, while accounting for polyfills provided by WordPress.",
-			"homepage": "http://phpcompatibility.com/",
-			"keywords": [
-				"compatibility",
-				"phpcs",
-				"standards",
-				"static analysis",
-				"wordpress"
-			],
-			"support": {
-				"issues": "https://github.com/PHPCompatibility/PHPCompatibilityWP/issues",
-				"security": "https://github.com/PHPCompatibility/PHPCompatibilityWP/security/policy",
-				"source": "https://github.com/PHPCompatibility/PHPCompatibilityWP"
-			},
-			"funding": [
-				{
-					"url": "https://github.com/PHPCompatibility",
-					"type": "github"
-				},
-				{
-					"url": "https://github.com/jrfnl",
-					"type": "github"
-				},
-				{
-					"url": "https://opencollective.com/php_codesniffer",
-					"type": "open_collective"
-				}
-			],
-			"time": "2025-01-16T22:34:19+00:00"
-		},
-		{
-			"name": "phpcsstandards/phpcsextra",
-			"version": "1.3.0",
-			"source": {
-				"type": "git",
-				"url": "https://github.com/PHPCSStandards/PHPCSExtra.git",
-				"reference": "46d08eb86eec622b96c466adec3063adfed280dd"
-			},
-			"dist": {
-				"type": "zip",
-				"url": "https://api.github.com/repos/PHPCSStandards/PHPCSExtra/zipball/46d08eb86eec622b96c466adec3063adfed280dd",
-				"reference": "46d08eb86eec622b96c466adec3063adfed280dd",
-				"shasum": ""
-			},
-			"require": {
-				"php": ">=5.4",
-				"phpcsstandards/phpcsutils": "^1.0.9",
-				"squizlabs/php_codesniffer": "^3.12.1"
-			},
-			"require-dev": {
-				"php-parallel-lint/php-console-highlighter": "^1.0",
-				"php-parallel-lint/php-parallel-lint": "^1.3.2",
-				"phpcsstandards/phpcsdevcs": "^1.1.6",
-				"phpcsstandards/phpcsdevtools": "^1.2.1",
-				"phpunit/phpunit": "^4.5 || ^5.0 || ^6.0 || ^7.0 || ^8.0 || ^9.0"
-			},
-			"type": "phpcodesniffer-standard",
-			"extra": {
-				"branch-alias": {
-					"dev-stable": "1.x-dev",
-					"dev-develop": "1.x-dev"
-				}
-			},
-			"notification-url": "https://packagist.org/downloads/",
-			"license": [
-				"LGPL-3.0-or-later"
-			],
-			"authors": [
-				{
-					"name": "Juliette Reinders Folmer",
-					"homepage": "https://github.com/jrfnl",
-					"role": "lead"
-				},
-				{
-					"name": "Contributors",
-					"homepage": "https://github.com/PHPCSStandards/PHPCSExtra/graphs/contributors"
-				}
-			],
-			"description": "A collection of sniffs and standards for use with PHP_CodeSniffer.",
-			"keywords": [
-				"PHP_CodeSniffer",
-				"phpcbf",
-				"phpcodesniffer-standard",
-				"phpcs",
-				"standards",
-				"static analysis"
-			],
-			"support": {
-				"issues": "https://github.com/PHPCSStandards/PHPCSExtra/issues",
-				"security": "https://github.com/PHPCSStandards/PHPCSExtra/security/policy",
-				"source": "https://github.com/PHPCSStandards/PHPCSExtra"
-			},
-			"funding": [
-				{
-					"url": "https://github.com/PHPCSStandards",
-					"type": "github"
-				},
-				{
-					"url": "https://github.com/jrfnl",
-					"type": "github"
-				},
-				{
-					"url": "https://opencollective.com/php_codesniffer",
-					"type": "open_collective"
-				},
-				{
-					"url": "https://thanks.dev/u/gh/phpcsstandards",
-					"type": "thanks_dev"
-				}
-			],
-			"time": "2025-04-20T23:35:32+00:00"
-		},
-		{
-			"name": "phpcsstandards/phpcsutils",
-			"version": "1.0.12",
-			"source": {
-				"type": "git",
-				"url": "https://github.com/PHPCSStandards/PHPCSUtils.git",
-				"reference": "87b233b00daf83fb70f40c9a28692be017ea7c6c"
-			},
-			"dist": {
-				"type": "zip",
-				"url": "https://api.github.com/repos/PHPCSStandards/PHPCSUtils/zipball/87b233b00daf83fb70f40c9a28692be017ea7c6c",
-				"reference": "87b233b00daf83fb70f40c9a28692be017ea7c6c",
-				"shasum": ""
-			},
-			"require": {
-				"dealerdirect/phpcodesniffer-composer-installer": "^0.4.1 || ^0.5 || ^0.6.2 || ^0.7 || ^1.0",
-				"php": ">=5.4",
-				"squizlabs/php_codesniffer": "^3.10.0 || 4.0.x-dev@dev"
-			},
-			"require-dev": {
-				"ext-filter": "*",
-				"php-parallel-lint/php-console-highlighter": "^1.0",
-				"php-parallel-lint/php-parallel-lint": "^1.3.2",
-				"phpcsstandards/phpcsdevcs": "^1.1.6",
-				"yoast/phpunit-polyfills": "^1.1.0 || ^2.0.0"
-			},
-			"type": "phpcodesniffer-standard",
-			"extra": {
-				"branch-alias": {
-					"dev-stable": "1.x-dev",
-					"dev-develop": "1.x-dev"
-				}
-			},
-			"autoload": {
-				"classmap": [
-					"PHPCSUtils/"
-				]
-			},
-			"notification-url": "https://packagist.org/downloads/",
-			"license": [
-				"LGPL-3.0-or-later"
-			],
-			"authors": [
-				{
-					"name": "Juliette Reinders Folmer",
-					"homepage": "https://github.com/jrfnl",
-					"role": "lead"
-				},
-				{
-					"name": "Contributors",
-					"homepage": "https://github.com/PHPCSStandards/PHPCSUtils/graphs/contributors"
-				}
-			],
-			"description": "A suite of utility functions for use with PHP_CodeSniffer",
-			"homepage": "https://phpcsutils.com/",
-			"keywords": [
-				"PHP_CodeSniffer",
-				"phpcbf",
-				"phpcodesniffer-standard",
-				"phpcs",
-				"phpcs3",
-				"standards",
-				"static analysis",
-				"tokens",
-				"utility"
-			],
-			"support": {
-				"docs": "https://phpcsutils.com/",
-				"issues": "https://github.com/PHPCSStandards/PHPCSUtils/issues",
-				"security": "https://github.com/PHPCSStandards/PHPCSUtils/security/policy",
-				"source": "https://github.com/PHPCSStandards/PHPCSUtils"
-			},
-			"funding": [
-				{
-					"url": "https://github.com/PHPCSStandards",
-					"type": "github"
-				},
-				{
-					"url": "https://github.com/jrfnl",
-					"type": "github"
-				},
-				{
-					"url": "https://opencollective.com/php_codesniffer",
-					"type": "open_collective"
-				}
-			],
-			"time": "2024-05-20T13:34:27+00:00"
-		},
-		{
-			"name": "phpstan/phpdoc-parser",
-			"version": "2.1.0",
-			"source": {
-				"type": "git",
-				"url": "https://github.com/phpstan/phpdoc-parser.git",
-				"reference": "9b30d6fd026b2c132b3985ce6b23bec09ab3aa68"
-			},
-			"dist": {
-				"type": "zip",
-				"url": "https://api.github.com/repos/phpstan/phpdoc-parser/zipball/9b30d6fd026b2c132b3985ce6b23bec09ab3aa68",
-				"reference": "9b30d6fd026b2c132b3985ce6b23bec09ab3aa68",
-				"shasum": ""
-			},
-			"require": {
-				"php": "^7.4 || ^8.0"
-			},
-			"require-dev": {
-				"doctrine/annotations": "^2.0",
-				"nikic/php-parser": "^5.3.0",
-				"php-parallel-lint/php-parallel-lint": "^1.2",
-				"phpstan/extension-installer": "^1.0",
-				"phpstan/phpstan": "^2.0",
-				"phpstan/phpstan-phpunit": "^2.0",
-				"phpstan/phpstan-strict-rules": "^2.0",
-				"phpunit/phpunit": "^9.6",
-				"symfony/process": "^5.2"
-			},
-			"type": "library",
-			"autoload": {
-				"psr-4": {
-					"PHPStan\\PhpDocParser\\": [
-						"src/"
-					]
-				}
-			},
-			"notification-url": "https://packagist.org/downloads/",
-			"license": [
-				"MIT"
-			],
-			"description": "PHPDoc parser with support for nullable, intersection and generic types",
-			"support": {
-				"issues": "https://github.com/phpstan/phpdoc-parser/issues",
-				"source": "https://github.com/phpstan/phpdoc-parser/tree/2.1.0"
-			},
-			"time": "2025-02-19T13:28:12+00:00"
-		},
-		{
-			"name": "phpstan/phpstan",
-			"version": "2.1.14",
-			"source": {
-				"type": "git",
-				"url": "https://github.com/phpstan/phpstan.git",
-				"reference": "8f2e03099cac24ff3b379864d171c5acbfc6b9a2"
-			},
-			"dist": {
-				"type": "zip",
-				"url": "https://api.github.com/repos/phpstan/phpstan/zipball/8f2e03099cac24ff3b379864d171c5acbfc6b9a2",
-				"reference": "8f2e03099cac24ff3b379864d171c5acbfc6b9a2",
-				"shasum": ""
-			},
-			"require": {
-				"php": "^7.4|^8.0"
-			},
-			"conflict": {
-				"phpstan/phpstan-shim": "*"
-			},
-			"bin": [
-				"phpstan",
-				"phpstan.phar"
-			],
-			"type": "library",
-			"autoload": {
-				"files": [
-					"bootstrap.php"
-				]
-			},
-			"notification-url": "https://packagist.org/downloads/",
-			"license": [
-				"MIT"
-			],
-			"description": "PHPStan - PHP Static Analysis Tool",
-			"keywords": [
-				"dev",
-				"static analysis"
-			],
-			"support": {
-				"docs": "https://phpstan.org/user-guide/getting-started",
-				"forum": "https://github.com/phpstan/phpstan/discussions",
-				"issues": "https://github.com/phpstan/phpstan/issues",
-				"security": "https://github.com/phpstan/phpstan/security/policy",
-				"source": "https://github.com/phpstan/phpstan-src"
-			},
-			"funding": [
-				{
-					"url": "https://github.com/ondrejmirtes",
-					"type": "github"
-				},
-				{
-					"url": "https://github.com/phpstan",
-					"type": "github"
-				}
-			],
-			"time": "2025-05-02T15:32:28+00:00"
-		},
-		{
-			"name": "slevomat/coding-standard",
-			"version": "8.18.0",
-			"source": {
-				"type": "git",
-				"url": "https://github.com/slevomat/coding-standard.git",
-				"reference": "f3b23cb9b26301b8c3c7bb03035a1bee23974593"
-			},
-			"dist": {
-				"type": "zip",
-				"url": "https://api.github.com/repos/slevomat/coding-standard/zipball/f3b23cb9b26301b8c3c7bb03035a1bee23974593",
-				"reference": "f3b23cb9b26301b8c3c7bb03035a1bee23974593",
-				"shasum": ""
-			},
-			"require": {
-				"dealerdirect/phpcodesniffer-composer-installer": "^0.6.2 || ^0.7 || ^1.0",
-				"php": "^7.4 || ^8.0",
-				"phpstan/phpdoc-parser": "^2.1.0",
-				"squizlabs/php_codesniffer": "^3.12.2"
-			},
-			"require-dev": {
-				"phing/phing": "3.0.1",
-				"php-parallel-lint/php-parallel-lint": "1.4.0",
-				"phpstan/phpstan": "2.1.13",
-				"phpstan/phpstan-deprecation-rules": "2.0.2",
-				"phpstan/phpstan-phpunit": "2.0.6",
-				"phpstan/phpstan-strict-rules": "2.0.4",
-				"phpunit/phpunit": "9.6.8|10.5.45|11.4.4|11.5.17|12.1.3"
-			},
-			"type": "phpcodesniffer-standard",
-			"extra": {
-				"branch-alias": {
-					"dev-master": "8.x-dev"
-				}
-			},
-			"autoload": {
-				"psr-4": {
-					"SlevomatCodingStandard\\": "SlevomatCodingStandard/"
-				}
-			},
-			"notification-url": "https://packagist.org/downloads/",
-			"license": [
-				"MIT"
-			],
-			"description": "Slevomat Coding Standard for PHP_CodeSniffer complements Consistence Coding Standard by providing sniffs with additional checks.",
-			"keywords": [
-				"dev",
-				"phpcs"
-			],
-			"support": {
-				"issues": "https://github.com/slevomat/coding-standard/issues",
-				"source": "https://github.com/slevomat/coding-standard/tree/8.18.0"
-			},
-			"funding": [
-				{
-					"url": "https://github.com/kukulich",
-					"type": "github"
-				},
-				{
-					"url": "https://tidelift.com/funding/github/packagist/slevomat/coding-standard",
-					"type": "tidelift"
-				}
-			],
-			"time": "2025-05-01T09:40:50+00:00"
-		},
-		{
-			"name": "squizlabs/php_codesniffer",
-			"version": "3.12.2",
-			"source": {
-				"type": "git",
-				"url": "https://github.com/PHPCSStandards/PHP_CodeSniffer.git",
-				"reference": "6d4cf6032d4b718f168c90a96e36c7d0eaacb2aa"
-			},
-			"dist": {
-				"type": "zip",
-				"url": "https://api.github.com/repos/PHPCSStandards/PHP_CodeSniffer/zipball/6d4cf6032d4b718f168c90a96e36c7d0eaacb2aa",
-				"reference": "6d4cf6032d4b718f168c90a96e36c7d0eaacb2aa",
-				"shasum": ""
-			},
-			"require": {
-				"ext-simplexml": "*",
-				"ext-tokenizer": "*",
-				"ext-xmlwriter": "*",
-				"php": ">=5.4.0"
-			},
-			"require-dev": {
-				"phpunit/phpunit": "^4.0 || ^5.0 || ^6.0 || ^7.0 || ^8.0 || ^9.3.4"
-			},
-			"bin": [
-				"bin/phpcbf",
-				"bin/phpcs"
-			],
-			"type": "library",
-			"extra": {
-				"branch-alias": {
-					"dev-master": "3.x-dev"
-				}
-			},
-			"notification-url": "https://packagist.org/downloads/",
-			"license": [
-				"BSD-3-Clause"
-			],
-			"authors": [
-				{
-					"name": "Greg Sherwood",
-					"role": "Former lead"
-				},
-				{
-					"name": "Juliette Reinders Folmer",
-					"role": "Current lead"
-				},
-				{
-					"name": "Contributors",
-					"homepage": "https://github.com/PHPCSStandards/PHP_CodeSniffer/graphs/contributors"
-				}
-			],
-			"description": "PHP_CodeSniffer tokenizes PHP, JavaScript and CSS files and detects violations of a defined set of coding standards.",
-			"homepage": "https://github.com/PHPCSStandards/PHP_CodeSniffer",
-			"keywords": [
-				"phpcs",
-				"standards",
-				"static analysis"
-			],
-			"support": {
-				"issues": "https://github.com/PHPCSStandards/PHP_CodeSniffer/issues",
-				"security": "https://github.com/PHPCSStandards/PHP_CodeSniffer/security/policy",
-				"source": "https://github.com/PHPCSStandards/PHP_CodeSniffer",
-				"wiki": "https://github.com/PHPCSStandards/PHP_CodeSniffer/wiki"
-			},
-			"funding": [
-				{
-					"url": "https://github.com/PHPCSStandards",
-					"type": "github"
-				},
-				{
-					"url": "https://github.com/jrfnl",
-					"type": "github"
-				},
-				{
-					"url": "https://opencollective.com/php_codesniffer",
-					"type": "open_collective"
-				},
-				{
-					"url": "https://thanks.dev/u/gh/phpcsstandards",
-					"type": "thanks_dev"
-				}
-			],
-			"time": "2025-04-13T04:10:18+00:00"
-		},
-		{
-			"name": "symfony/finder",
-			"version": "v7.2.2",
-			"source": {
-				"type": "git",
-				"url": "https://github.com/symfony/finder.git",
-				"reference": "87a71856f2f56e4100373e92529eed3171695cfb"
-			},
-			"dist": {
-				"type": "zip",
-				"url": "https://api.github.com/repos/symfony/finder/zipball/87a71856f2f56e4100373e92529eed3171695cfb",
-				"reference": "87a71856f2f56e4100373e92529eed3171695cfb",
-				"shasum": ""
-			},
-			"require": {
-				"php": ">=8.2"
-			},
-			"require-dev": {
-				"symfony/filesystem": "^6.4|^7.0"
-			},
-			"type": "library",
-			"autoload": {
-				"psr-4": {
-					"Symfony\\Component\\Finder\\": ""
-				},
-				"exclude-from-classmap": [
-					"/Tests/"
-				]
-			},
-			"notification-url": "https://packagist.org/downloads/",
-			"license": [
-				"MIT"
-			],
-			"authors": [
-				{
-					"name": "Fabien Potencier",
-					"email": "fabien@symfony.com"
-				},
-				{
-					"name": "Symfony Community",
-					"homepage": "https://symfony.com/contributors"
-				}
-			],
-			"description": "Finds files and directories via an intuitive fluent interface",
-			"homepage": "https://symfony.com",
-			"support": {
-				"source": "https://github.com/symfony/finder/tree/v7.2.2"
-			},
-			"funding": [
-				{
-					"url": "https://symfony.com/sponsor",
-					"type": "custom"
-				},
-				{
-					"url": "https://github.com/fabpot",
-					"type": "github"
-				},
-				{
-					"url": "https://tidelift.com/funding/github/packagist/symfony/symfony",
-					"type": "tidelift"
-				}
-			],
-			"time": "2024-12-30T19:00:17+00:00"
-		},
-		{
-			"name": "szepeviktor/phpstan-wordpress",
-			"version": "v2.0.2",
-			"source": {
-				"type": "git",
-				"url": "https://github.com/szepeviktor/phpstan-wordpress.git",
-				"reference": "963887b04c21fe7ac78e61c1351f8b00fff9f8f8"
-			},
-			"dist": {
-				"type": "zip",
-				"url": "https://api.github.com/repos/szepeviktor/phpstan-wordpress/zipball/963887b04c21fe7ac78e61c1351f8b00fff9f8f8",
-				"reference": "963887b04c21fe7ac78e61c1351f8b00fff9f8f8",
-				"shasum": ""
-			},
-			"require": {
-				"php": "^7.4 || ^8.0",
-				"php-stubs/wordpress-stubs": "^6.6.2",
-				"phpstan/phpstan": "^2.0"
-			},
-			"require-dev": {
-				"composer/composer": "^2.1.14",
-				"dealerdirect/phpcodesniffer-composer-installer": "^1.0",
-				"php-parallel-lint/php-parallel-lint": "^1.1",
-				"phpstan/phpstan-strict-rules": "^2.0",
-				"phpunit/phpunit": "^9.0",
-				"szepeviktor/phpcs-psr-12-neutron-hybrid-ruleset": "^1.0",
-				"wp-coding-standards/wpcs": "3.1.0 as 2.3.0"
-			},
-			"suggest": {
-				"swissspidy/phpstan-no-private": "Detect usage of internal core functions, classes and methods"
-			},
-			"type": "phpstan-extension",
-			"extra": {
-				"phpstan": {
-					"includes": [
-						"extension.neon"
-					]
-				}
-			},
-			"autoload": {
-				"psr-4": {
-					"SzepeViktor\\PHPStan\\WordPress\\": "src/"
-				}
-			},
-			"notification-url": "https://packagist.org/downloads/",
-			"license": [
-				"MIT"
-			],
-			"description": "WordPress extensions for PHPStan",
-			"keywords": [
-				"PHPStan",
-				"code analyse",
-				"code analysis",
-				"static analysis",
-				"wordpress"
-			],
-			"support": {
-				"issues": "https://github.com/szepeviktor/phpstan-wordpress/issues",
-				"source": "https://github.com/szepeviktor/phpstan-wordpress/tree/v2.0.2"
-			},
-			"time": "2025-02-12T18:43:37+00:00"
-		},
-		{
-			"name": "wp-cli/mustache",
-			"version": "v2.14.99",
-			"source": {
-				"type": "git",
-				"url": "https://github.com/wp-cli/mustache.php.git",
-				"reference": "ca23b97ac35fbe01c160549eb634396183d04a59"
-			},
-			"dist": {
-				"type": "zip",
-				"url": "https://api.github.com/repos/wp-cli/mustache.php/zipball/ca23b97ac35fbe01c160549eb634396183d04a59",
-				"reference": "ca23b97ac35fbe01c160549eb634396183d04a59",
-				"shasum": ""
-			},
-			"require": {
-				"php": ">=5.6"
-			},
-			"replace": {
-				"mustache/mustache": "^2.14.2"
-			},
-			"require-dev": {
-				"friendsofphp/php-cs-fixer": "~2.19.3",
-				"yoast/phpunit-polyfills": "^2.0"
-			},
-			"type": "library",
-			"autoload": {
-				"psr-0": {
-					"Mustache": "src/"
-				}
-			},
-			"notification-url": "https://packagist.org/downloads/",
-			"license": [
-				"MIT"
-			],
-			"authors": [
-				{
-					"name": "Justin Hileman",
-					"email": "justin@justinhileman.info",
-					"homepage": "http://justinhileman.com"
-				}
-			],
-			"description": "A Mustache implementation in PHP.",
-			"homepage": "https://github.com/bobthecow/mustache.php",
-			"keywords": [
-				"mustache",
-				"templating"
-			],
-			"support": {
-				"source": "https://github.com/wp-cli/mustache.php/tree/v2.14.99"
-			},
-			"time": "2025-05-06T16:15:37+00:00"
-		},
-		{
-			"name": "wp-cli/mustangostang-spyc",
-			"version": "0.6.3",
-			"source": {
-				"type": "git",
-				"url": "https://github.com/wp-cli/spyc.git",
-				"reference": "6aa0b4da69ce9e9a2c8402dab8d43cf32c581cc7"
-			},
-			"dist": {
-				"type": "zip",
-				"url": "https://api.github.com/repos/wp-cli/spyc/zipball/6aa0b4da69ce9e9a2c8402dab8d43cf32c581cc7",
-				"reference": "6aa0b4da69ce9e9a2c8402dab8d43cf32c581cc7",
-				"shasum": ""
-			},
-			"require": {
-				"php": ">=5.3.1"
-			},
-			"require-dev": {
-				"phpunit/phpunit": "4.3.*@dev"
-			},
-			"type": "library",
-			"extra": {
-				"branch-alias": {
-					"dev-master": "0.5.x-dev"
-				}
-			},
-			"autoload": {
-				"files": [
-					"includes/functions.php"
-				],
-				"psr-4": {
-					"Mustangostang\\": "src/"
-				}
-			},
-			"notification-url": "https://packagist.org/downloads/",
-			"license": [
-				"MIT"
-			],
-			"authors": [
-				{
-					"name": "mustangostang",
-					"email": "vlad.andersen@gmail.com"
-				}
-			],
-			"description": "A simple YAML loader/dumper class for PHP (WP-CLI fork)",
-			"homepage": "https://github.com/mustangostang/spyc/",
-			"support": {
-				"source": "https://github.com/wp-cli/spyc/tree/autoload"
-			},
-			"time": "2017-04-25T11:26:20+00:00"
-		},
-		{
-			"name": "wp-cli/php-cli-tools",
-			"version": "v0.12.5",
-			"source": {
-				"type": "git",
-				"url": "https://github.com/wp-cli/php-cli-tools.git",
-				"reference": "34b83b4f700df8a4ec3fd17bf7e7e7d8ca5f28da"
-			},
-			"dist": {
-				"type": "zip",
-				"url": "https://api.github.com/repos/wp-cli/php-cli-tools/zipball/34b83b4f700df8a4ec3fd17bf7e7e7d8ca5f28da",
-				"reference": "34b83b4f700df8a4ec3fd17bf7e7e7d8ca5f28da",
-				"shasum": ""
-			},
-			"require": {
-				"php": ">= 5.6.0"
-			},
-			"require-dev": {
-				"roave/security-advisories": "dev-latest",
-				"wp-cli/wp-cli-tests": "^4"
-			},
-			"type": "library",
-			"extra": {
-				"branch-alias": {
-					"dev-master": "0.11.x-dev"
-				}
-			},
-			"autoload": {
-				"files": [
-					"lib/cli/cli.php"
-				],
-				"psr-0": {
-					"cli": "lib/"
-				}
-			},
-			"notification-url": "https://packagist.org/downloads/",
-			"license": [
-				"MIT"
-			],
-			"authors": [
-				{
-					"name": "Daniel Bachhuber",
-					"email": "daniel@handbuilt.co",
-					"role": "Maintainer"
-				},
-				{
-					"name": "James Logsdon",
-					"email": "jlogsdon@php.net",
-					"role": "Developer"
-				}
-			],
-			"description": "Console utilities for PHP",
-			"homepage": "http://github.com/wp-cli/php-cli-tools",
-			"keywords": [
-				"cli",
-				"console"
-			],
-			"support": {
-				"issues": "https://github.com/wp-cli/php-cli-tools/issues",
-				"source": "https://github.com/wp-cli/php-cli-tools/tree/v0.12.5"
-			},
-			"time": "2025-03-26T16:13:46+00:00"
-		},
-		{
-			"name": "wp-cli/wp-cli",
-			"version": "v2.12.0",
-			"source": {
-				"type": "git",
-				"url": "https://github.com/wp-cli/wp-cli.git",
-				"reference": "03d30d4138d12b4bffd8b507b82e56e129e0523f"
-			},
-			"dist": {
-				"type": "zip",
-				"url": "https://api.github.com/repos/wp-cli/wp-cli/zipball/03d30d4138d12b4bffd8b507b82e56e129e0523f",
-				"reference": "03d30d4138d12b4bffd8b507b82e56e129e0523f",
-				"shasum": ""
-			},
-			"require": {
-				"ext-curl": "*",
-				"php": "^5.6 || ^7.0 || ^8.0",
-				"symfony/finder": ">2.7",
-				"wp-cli/mustache": "^2.14.99",
-				"wp-cli/mustangostang-spyc": "^0.6.3",
-				"wp-cli/php-cli-tools": "~0.12.4"
-			},
-			"require-dev": {
-				"wp-cli/db-command": "^1.3 || ^2",
-				"wp-cli/entity-command": "^1.2 || ^2",
-				"wp-cli/extension-command": "^1.1 || ^2",
-				"wp-cli/package-command": "^1 || ^2",
-				"wp-cli/wp-cli-tests": "^4.3.10"
-			},
-			"suggest": {
-				"ext-readline": "Include for a better --prompt implementation",
-				"ext-zip": "Needed to support extraction of ZIP archives when doing downloads or updates"
-			},
-			"bin": [
-				"bin/wp",
-				"bin/wp.bat"
-			],
-			"type": "library",
-			"extra": {
-				"branch-alias": {
-					"dev-main": "2.12.x-dev"
-				}
-			},
-			"autoload": {
-				"psr-0": {
-					"WP_CLI\\": "php/"
-				},
-				"classmap": [
-					"php/class-wp-cli.php",
-					"php/class-wp-cli-command.php"
-				]
-			},
-			"notification-url": "https://packagist.org/downloads/",
-			"license": [
-				"MIT"
-			],
-			"description": "WP-CLI framework",
-			"homepage": "https://wp-cli.org",
-			"keywords": [
-				"cli",
-				"wordpress"
-			],
-			"support": {
-				"docs": "https://make.wordpress.org/cli/handbook/",
-				"issues": "https://github.com/wp-cli/wp-cli/issues",
-				"source": "https://github.com/wp-cli/wp-cli"
-			},
-			"time": "2025-05-07T01:16:12+00:00"
-		},
-		{
-			"name": "wp-coding-standards/wpcs",
-			"version": "dev-hotifx/escape-output-sniff",
-			"source": {
-				"type": "git",
-				"url": "https://github.com/WordPress/WordPress-Coding-Standards.git",
-				"reference": "4a4849258060bd74bb396f00dd3771510949314b"
-			},
-			"dist": {
-				"type": "zip",
-				"url": "https://api.github.com/repos/WordPress/WordPress-Coding-Standards/zipball/4a4849258060bd74bb396f00dd3771510949314b",
-				"reference": "4a4849258060bd74bb396f00dd3771510949314b",
-				"shasum": ""
-			},
-			"require": {
-				"ext-filter": "*",
-				"ext-libxml": "*",
-				"ext-tokenizer": "*",
-				"ext-xmlreader": "*",
-				"php": ">=5.4",
-				"phpcsstandards/phpcsextra": "^1.1.0",
-				"phpcsstandards/phpcsutils": "^1.0.8",
-				"squizlabs/php_codesniffer": "^3.7.2"
-			},
-			"require-dev": {
-				"php-parallel-lint/php-console-highlighter": "^1.0.0",
-				"php-parallel-lint/php-parallel-lint": "^1.3.2",
-				"phpcompatibility/php-compatibility": "^9.0",
-				"phpcsstandards/phpcsdevtools": "^1.2.0",
-				"phpunit/phpunit": "^4.0 || ^5.0 || ^6.0 || ^7.0"
-			},
-			"suggest": {
-				"ext-iconv": "For improved results",
-				"ext-mbstring": "For improved results"
-			},
-			"type": "phpcodesniffer-standard",
-			"notification-url": "https://packagist.org/downloads/",
-			"license": [
-				"MIT"
-			],
-			"authors": [
-				{
-					"name": "Contributors",
-					"homepage": "https://github.com/WordPress/WordPress-Coding-Standards/graphs/contributors"
-				}
-			],
-			"description": "PHP_CodeSniffer rules (sniffs) to enforce WordPress coding conventions",
-			"keywords": [
-				"phpcs",
-				"standards",
-				"static analysis",
-				"wordpress"
-			],
-			"support": {
-				"issues": "https://github.com/WordPress/WordPress-Coding-Standards/issues",
-				"source": "https://github.com/WordPress/WordPress-Coding-Standards",
-				"wiki": "https://github.com/WordPress/WordPress-Coding-Standards/wiki"
-			},
-			"funding": [
-				{
-					"url": "https://opencollective.com/thewpcc/contribute/wp-php-63406",
-					"type": "custom"
-				}
-			],
-			"time": "2023-09-22T11:39:02+00:00"
-		}
-	],
-	"aliases": [],
-	"minimum-stability": "dev",
-	"stability-flags": {},
-	"prefer-stable": true,
-	"prefer-lowest": false,
-	"platform": {
-		"php": ">=8.3"
-	},
-	"platform-dev": {},
-	"plugin-api-version": "2.6.0"
-=======
     "_readme": [
         "This file locks the dependencies of your project to a known state",
         "Read more about it at https://getcomposer.org/doc/01-basic-usage.md#installing-dependencies",
         "This file is @generated automatically"
     ],
-    "content-hash": "8dbfef299b855cb12ca5351b40864601",
+    "content-hash": "c75fc399a07a4e0cab683b1e73fabdcc",
     "packages": [
         {
             "name": "erusev/parsedown",
@@ -1742,72 +55,6 @@
                 "source": "https://github.com/erusev/parsedown/tree/1.7.x"
             },
             "time": "2019-12-30T22:54:17+00:00"
-        },
-        {
-            "name": "infinum/eightshift-forms-utils",
-            "version": "3.4.0",
-            "source": {
-                "type": "git",
-                "url": "https://github.com/infinum/eightshift-forms-utils.git",
-                "reference": "cf40ffc343f1d74b371f804ba5ee4958be3d73ff"
-            },
-            "dist": {
-                "type": "zip",
-                "url": "https://api.github.com/repos/infinum/eightshift-forms-utils/zipball/cf40ffc343f1d74b371f804ba5ee4958be3d73ff",
-                "reference": "cf40ffc343f1d74b371f804ba5ee4958be3d73ff",
-                "shasum": ""
-            },
-            "require": {
-                "infinum/eightshift-libs": "^10.9.1",
-                "php": ">=8.3"
-            },
-            "require-dev": {
-                "dealerdirect/phpcodesniffer-composer-installer": "^v1.0.0",
-                "infinum/eightshift-coding-standards": "^3.0.0",
-                "php-parallel-lint/php-parallel-lint": "^v1.4.0",
-                "php-stubs/wordpress-stubs": "6.8.1",
-                "szepeviktor/phpstan-wordpress": "2.0.2"
-            },
-            "suggest": {
-                "ext-pcov": "* || This extension is used for code coverage generation. Use either pcov, or xdebug, but not both.",
-                "ext-xdebug": "^3.0.0 || This extension is used for code coverage generation. Use either pcov, or xdebug, but not both."
-            },
-            "type": "library",
-            "autoload": {
-                "psr-4": {
-                    "EightshiftFormsUtils\\": "src/"
-                }
-            },
-            "notification-url": "https://packagist.org/downloads/",
-            "license": [
-                "MIT"
-            ],
-            "authors": [
-                {
-                    "name": "Eightshift team",
-                    "email": "team@eightshift.com",
-                    "homepage": "https://eightshift.com/",
-                    "role": "Developer / IT Manager"
-                }
-            ],
-            "description": "Eightshift Forms Utils library for shared functionality",
-            "homepage": "https://eightshift.com/",
-            "keywords": [
-                "Forms",
-                "blocks",
-                "composer",
-                "email",
-                "form",
-                "gutenberg",
-                "mailchimp",
-                "plugin",
-                "wordpress"
-            ],
-            "support": {
-                "issues": "https://github.com/infinum/eightshift-forms/issues",
-                "source": "https://github.com/infinum/eightshift-forms"
-            },
-            "time": "2025-07-06T19:26:19+00:00"
         },
         {
             "name": "infinum/eightshift-libs",
@@ -2124,193 +371,6 @@
         }
     ],
     "packages-dev": [
-        {
-            "name": "antecedent/patchwork",
-            "version": "2.2.1",
-            "source": {
-                "type": "git",
-                "url": "https://github.com/antecedent/patchwork.git",
-                "reference": "1bf183a3e1bd094f231a2128b9ecc5363c269245"
-            },
-            "dist": {
-                "type": "zip",
-                "url": "https://api.github.com/repos/antecedent/patchwork/zipball/1bf183a3e1bd094f231a2128b9ecc5363c269245",
-                "reference": "1bf183a3e1bd094f231a2128b9ecc5363c269245",
-                "shasum": ""
-            },
-            "require": {
-                "php": ">=7.1.0"
-            },
-            "require-dev": {
-                "phpunit/phpunit": ">=4"
-            },
-            "type": "library",
-            "notification-url": "https://packagist.org/downloads/",
-            "license": [
-                "MIT"
-            ],
-            "authors": [
-                {
-                    "name": "Ignas Rudaitis",
-                    "email": "ignas.rudaitis@gmail.com"
-                }
-            ],
-            "description": "Method redefinition (monkey-patching) functionality for PHP.",
-            "homepage": "https://antecedent.github.io/patchwork/",
-            "keywords": [
-                "aop",
-                "aspect",
-                "interception",
-                "monkeypatching",
-                "redefinition",
-                "runkit",
-                "testing"
-            ],
-            "support": {
-                "issues": "https://github.com/antecedent/patchwork/issues",
-                "source": "https://github.com/antecedent/patchwork/tree/2.2.1"
-            },
-            "time": "2024-12-11T10:19:54+00:00"
-        },
-        {
-            "name": "brain/faker",
-            "version": "dev-master",
-            "source": {
-                "type": "git",
-                "url": "https://github.com/Brain-WP/BrainFaker.git",
-                "reference": "7dfab73a6003ea187de7d1d0c703346638d46d09"
-            },
-            "dist": {
-                "type": "zip",
-                "url": "https://api.github.com/repos/Brain-WP/BrainFaker/zipball/7dfab73a6003ea187de7d1d0c703346638d46d09",
-                "reference": "7dfab73a6003ea187de7d1d0c703346638d46d09",
-                "shasum": ""
-            },
-            "require": {
-                "brain/monkey": "^2.3.1",
-                "fakerphp/faker": "^1.20",
-                "php": ">=7.2"
-            },
-            "require-dev": {
-                "inpsyde/php-coding-standards": "^1.0",
-                "phpunit/phpunit": "^9.5"
-            },
-            "default-branch": true,
-            "type": "library",
-            "autoload": {
-                "files": [
-                    "inc/functions.php"
-                ],
-                "psr-4": {
-                    "Brain\\Faker\\": "src/"
-                }
-            },
-            "notification-url": "https://packagist.org/downloads/",
-            "license": [
-                "MIT"
-            ],
-            "authors": [
-                {
-                    "name": "Giuseppe Mazzapica",
-                    "email": "giuseppe.mazzapica@gmail.com",
-                    "homepage": "https://gmazzap.me",
-                    "role": "Developer"
-                }
-            ],
-            "description": "Faker (phpfaker/faker) for WordPress via Brain Monkey",
-            "keywords": [
-                "Fake data",
-                "Monkey Patching",
-                "faker",
-                "interception",
-                "mock",
-                "mock functions",
-                "mockery",
-                "patchwork",
-                "redefinition",
-                "runkit",
-                "test",
-                "test data",
-                "testing",
-                "unit tests data",
-                "wordpress"
-            ],
-            "support": {
-                "issues": "https://github.com/Brain-WP/BrainFaker/issues",
-                "source": "https://github.com/Brain-WP/BrainFaker"
-            },
-            "time": "2022-11-03T09:05:19+00:00"
-        },
-        {
-            "name": "brain/monkey",
-            "version": "2.6.2",
-            "source": {
-                "type": "git",
-                "url": "https://github.com/Brain-WP/BrainMonkey.git",
-                "reference": "d95a9d895352c30f47604ad1b825ab8fa9d1a373"
-            },
-            "dist": {
-                "type": "zip",
-                "url": "https://api.github.com/repos/Brain-WP/BrainMonkey/zipball/d95a9d895352c30f47604ad1b825ab8fa9d1a373",
-                "reference": "d95a9d895352c30f47604ad1b825ab8fa9d1a373",
-                "shasum": ""
-            },
-            "require": {
-                "antecedent/patchwork": "^2.1.17",
-                "mockery/mockery": "^1.3.5 || ^1.4.4",
-                "php": ">=5.6.0"
-            },
-            "require-dev": {
-                "dealerdirect/phpcodesniffer-composer-installer": "^0.7.1",
-                "phpcompatibility/php-compatibility": "^9.3.0",
-                "phpunit/phpunit": "^5.7.26 || ^6.0 || ^7.0 || >=8.0 <8.5.12 || ^8.5.14 || ^9.0"
-            },
-            "type": "library",
-            "extra": {
-                "branch-alias": {
-                    "dev-master": "2.x-dev",
-                    "dev-version/1": "1.x-dev"
-                }
-            },
-            "autoload": {
-                "files": [
-                    "inc/api.php"
-                ],
-                "psr-4": {
-                    "Brain\\Monkey\\": "src/"
-                }
-            },
-            "notification-url": "https://packagist.org/downloads/",
-            "license": [
-                "MIT"
-            ],
-            "authors": [
-                {
-                    "name": "Giuseppe Mazzapica",
-                    "email": "giuseppe.mazzapica@gmail.com",
-                    "homepage": "https://gmazzap.me",
-                    "role": "Developer"
-                }
-            ],
-            "description": "Mocking utility for PHP functions and WordPress plugin API",
-            "keywords": [
-                "Monkey Patching",
-                "interception",
-                "mock",
-                "mock functions",
-                "mockery",
-                "patchwork",
-                "redefinition",
-                "runkit",
-                "test",
-                "testing"
-            ],
-            "support": {
-                "issues": "https://github.com/Brain-WP/BrainMonkey/issues",
-                "source": "https://github.com/Brain-WP/BrainMonkey"
-            },
-            "time": "2024-08-29T20:15:04+00:00"
-        },
         {
             "name": "dealerdirect/phpcodesniffer-composer-installer",
             "version": "v1.1.1",
@@ -2408,261 +468,6 @@
             "time": "2025-06-27T17:24:01+00:00"
         },
         {
-            "name": "doctrine/instantiator",
-            "version": "2.0.0",
-            "source": {
-                "type": "git",
-                "url": "https://github.com/doctrine/instantiator.git",
-                "reference": "c6222283fa3f4ac679f8b9ced9a4e23f163e80d0"
-            },
-            "dist": {
-                "type": "zip",
-                "url": "https://api.github.com/repos/doctrine/instantiator/zipball/c6222283fa3f4ac679f8b9ced9a4e23f163e80d0",
-                "reference": "c6222283fa3f4ac679f8b9ced9a4e23f163e80d0",
-                "shasum": ""
-            },
-            "require": {
-                "php": "^8.1"
-            },
-            "require-dev": {
-                "doctrine/coding-standard": "^11",
-                "ext-pdo": "*",
-                "ext-phar": "*",
-                "phpbench/phpbench": "^1.2",
-                "phpstan/phpstan": "^1.9.4",
-                "phpstan/phpstan-phpunit": "^1.3",
-                "phpunit/phpunit": "^9.5.27",
-                "vimeo/psalm": "^5.4"
-            },
-            "type": "library",
-            "autoload": {
-                "psr-4": {
-                    "Doctrine\\Instantiator\\": "src/Doctrine/Instantiator/"
-                }
-            },
-            "notification-url": "https://packagist.org/downloads/",
-            "license": [
-                "MIT"
-            ],
-            "authors": [
-                {
-                    "name": "Marco Pivetta",
-                    "email": "ocramius@gmail.com",
-                    "homepage": "https://ocramius.github.io/"
-                }
-            ],
-            "description": "A small, lightweight utility to instantiate objects in PHP without invoking their constructors",
-            "homepage": "https://www.doctrine-project.org/projects/instantiator.html",
-            "keywords": [
-                "constructor",
-                "instantiate"
-            ],
-            "support": {
-                "issues": "https://github.com/doctrine/instantiator/issues",
-                "source": "https://github.com/doctrine/instantiator/tree/2.0.0"
-            },
-            "funding": [
-                {
-                    "url": "https://www.doctrine-project.org/sponsorship.html",
-                    "type": "custom"
-                },
-                {
-                    "url": "https://www.patreon.com/phpdoctrine",
-                    "type": "patreon"
-                },
-                {
-                    "url": "https://tidelift.com/funding/github/packagist/doctrine%2Finstantiator",
-                    "type": "tidelift"
-                }
-            ],
-            "time": "2022-12-30T00:23:10+00:00"
-        },
-        {
-            "name": "fakerphp/faker",
-            "version": "v1.24.1",
-            "source": {
-                "type": "git",
-                "url": "https://github.com/FakerPHP/Faker.git",
-                "reference": "e0ee18eb1e6dc3cda3ce9fd97e5a0689a88a64b5"
-            },
-            "dist": {
-                "type": "zip",
-                "url": "https://api.github.com/repos/FakerPHP/Faker/zipball/e0ee18eb1e6dc3cda3ce9fd97e5a0689a88a64b5",
-                "reference": "e0ee18eb1e6dc3cda3ce9fd97e5a0689a88a64b5",
-                "shasum": ""
-            },
-            "require": {
-                "php": "^7.4 || ^8.0",
-                "psr/container": "^1.0 || ^2.0",
-                "symfony/deprecation-contracts": "^2.2 || ^3.0"
-            },
-            "conflict": {
-                "fzaninotto/faker": "*"
-            },
-            "require-dev": {
-                "bamarni/composer-bin-plugin": "^1.4.1",
-                "doctrine/persistence": "^1.3 || ^2.0",
-                "ext-intl": "*",
-                "phpunit/phpunit": "^9.5.26",
-                "symfony/phpunit-bridge": "^5.4.16"
-            },
-            "suggest": {
-                "doctrine/orm": "Required to use Faker\\ORM\\Doctrine",
-                "ext-curl": "Required by Faker\\Provider\\Image to download images.",
-                "ext-dom": "Required by Faker\\Provider\\HtmlLorem for generating random HTML.",
-                "ext-iconv": "Required by Faker\\Provider\\ru_RU\\Text::realText() for generating real Russian text.",
-                "ext-mbstring": "Required for multibyte Unicode string functionality."
-            },
-            "type": "library",
-            "autoload": {
-                "psr-4": {
-                    "Faker\\": "src/Faker/"
-                }
-            },
-            "notification-url": "https://packagist.org/downloads/",
-            "license": [
-                "MIT"
-            ],
-            "authors": [
-                {
-                    "name": "François Zaninotto"
-                }
-            ],
-            "description": "Faker is a PHP library that generates fake data for you.",
-            "keywords": [
-                "data",
-                "faker",
-                "fixtures"
-            ],
-            "support": {
-                "issues": "https://github.com/FakerPHP/Faker/issues",
-                "source": "https://github.com/FakerPHP/Faker/tree/v1.24.1"
-            },
-            "time": "2024-11-21T13:46:39+00:00"
-        },
-        {
-            "name": "filp/whoops",
-            "version": "2.18.3",
-            "source": {
-                "type": "git",
-                "url": "https://github.com/filp/whoops.git",
-                "reference": "59a123a3d459c5a23055802237cb317f609867e5"
-            },
-            "dist": {
-                "type": "zip",
-                "url": "https://api.github.com/repos/filp/whoops/zipball/59a123a3d459c5a23055802237cb317f609867e5",
-                "reference": "59a123a3d459c5a23055802237cb317f609867e5",
-                "shasum": ""
-            },
-            "require": {
-                "php": "^7.1 || ^8.0",
-                "psr/log": "^1.0.1 || ^2.0 || ^3.0"
-            },
-            "require-dev": {
-                "mockery/mockery": "^1.0",
-                "phpunit/phpunit": "^7.5.20 || ^8.5.8 || ^9.3.3",
-                "symfony/var-dumper": "^4.0 || ^5.0"
-            },
-            "suggest": {
-                "symfony/var-dumper": "Pretty print complex values better with var-dumper available",
-                "whoops/soap": "Formats errors as SOAP responses"
-            },
-            "type": "library",
-            "extra": {
-                "branch-alias": {
-                    "dev-master": "2.7-dev"
-                }
-            },
-            "autoload": {
-                "psr-4": {
-                    "Whoops\\": "src/Whoops/"
-                }
-            },
-            "notification-url": "https://packagist.org/downloads/",
-            "license": [
-                "MIT"
-            ],
-            "authors": [
-                {
-                    "name": "Filipe Dobreira",
-                    "homepage": "https://github.com/filp",
-                    "role": "Developer"
-                }
-            ],
-            "description": "php error handling for cool kids",
-            "homepage": "https://filp.github.io/whoops/",
-            "keywords": [
-                "error",
-                "exception",
-                "handling",
-                "library",
-                "throwable",
-                "whoops"
-            ],
-            "support": {
-                "issues": "https://github.com/filp/whoops/issues",
-                "source": "https://github.com/filp/whoops/tree/2.18.3"
-            },
-            "funding": [
-                {
-                    "url": "https://github.com/denis-sokolov",
-                    "type": "github"
-                }
-            ],
-            "time": "2025-06-16T00:02:10+00:00"
-        },
-        {
-            "name": "hamcrest/hamcrest-php",
-            "version": "v2.1.1",
-            "source": {
-                "type": "git",
-                "url": "https://github.com/hamcrest/hamcrest-php.git",
-                "reference": "f8b1c0173b22fa6ec77a81fe63e5b01eba7e6487"
-            },
-            "dist": {
-                "type": "zip",
-                "url": "https://api.github.com/repos/hamcrest/hamcrest-php/zipball/f8b1c0173b22fa6ec77a81fe63e5b01eba7e6487",
-                "reference": "f8b1c0173b22fa6ec77a81fe63e5b01eba7e6487",
-                "shasum": ""
-            },
-            "require": {
-                "php": "^7.4|^8.0"
-            },
-            "replace": {
-                "cordoval/hamcrest-php": "*",
-                "davedevelopment/hamcrest-php": "*",
-                "kodova/hamcrest-php": "*"
-            },
-            "require-dev": {
-                "phpunit/php-file-iterator": "^1.4 || ^2.0 || ^3.0",
-                "phpunit/phpunit": "^4.8.36 || ^5.7 || ^6.5 || ^7.0 || ^8.0 || ^9.0"
-            },
-            "type": "library",
-            "extra": {
-                "branch-alias": {
-                    "dev-master": "2.1-dev"
-                }
-            },
-            "autoload": {
-                "classmap": [
-                    "hamcrest"
-                ]
-            },
-            "notification-url": "https://packagist.org/downloads/",
-            "license": [
-                "BSD-3-Clause"
-            ],
-            "description": "This is the PHP port of Hamcrest Matchers",
-            "keywords": [
-                "test"
-            ],
-            "support": {
-                "issues": "https://github.com/hamcrest/hamcrest-php/issues",
-                "source": "https://github.com/hamcrest/hamcrest-php/tree/v2.1.1"
-            },
-            "time": "2025-04-30T06:54:44+00:00"
-        },
-        {
             "name": "infinum/eightshift-coding-standards",
             "version": "3.0.0",
             "source": {
@@ -2720,578 +525,6 @@
             "time": "2024-05-20T07:30:13+00:00"
         },
         {
-            "name": "mockery/mockery",
-            "version": "1.6.12",
-            "source": {
-                "type": "git",
-                "url": "https://github.com/mockery/mockery.git",
-                "reference": "1f4efdd7d3beafe9807b08156dfcb176d18f1699"
-            },
-            "dist": {
-                "type": "zip",
-                "url": "https://api.github.com/repos/mockery/mockery/zipball/1f4efdd7d3beafe9807b08156dfcb176d18f1699",
-                "reference": "1f4efdd7d3beafe9807b08156dfcb176d18f1699",
-                "shasum": ""
-            },
-            "require": {
-                "hamcrest/hamcrest-php": "^2.0.1",
-                "lib-pcre": ">=7.0",
-                "php": ">=7.3"
-            },
-            "conflict": {
-                "phpunit/phpunit": "<8.0"
-            },
-            "require-dev": {
-                "phpunit/phpunit": "^8.5 || ^9.6.17",
-                "symplify/easy-coding-standard": "^12.1.14"
-            },
-            "type": "library",
-            "autoload": {
-                "files": [
-                    "library/helpers.php",
-                    "library/Mockery.php"
-                ],
-                "psr-4": {
-                    "Mockery\\": "library/Mockery"
-                }
-            },
-            "notification-url": "https://packagist.org/downloads/",
-            "license": [
-                "BSD-3-Clause"
-            ],
-            "authors": [
-                {
-                    "name": "Pádraic Brady",
-                    "email": "padraic.brady@gmail.com",
-                    "homepage": "https://github.com/padraic",
-                    "role": "Author"
-                },
-                {
-                    "name": "Dave Marshall",
-                    "email": "dave.marshall@atstsolutions.co.uk",
-                    "homepage": "https://davedevelopment.co.uk",
-                    "role": "Developer"
-                },
-                {
-                    "name": "Nathanael Esayeas",
-                    "email": "nathanael.esayeas@protonmail.com",
-                    "homepage": "https://github.com/ghostwriter",
-                    "role": "Lead Developer"
-                }
-            ],
-            "description": "Mockery is a simple yet flexible PHP mock object framework",
-            "homepage": "https://github.com/mockery/mockery",
-            "keywords": [
-                "BDD",
-                "TDD",
-                "library",
-                "mock",
-                "mock objects",
-                "mockery",
-                "stub",
-                "test",
-                "test double",
-                "testing"
-            ],
-            "support": {
-                "docs": "https://docs.mockery.io/",
-                "issues": "https://github.com/mockery/mockery/issues",
-                "rss": "https://github.com/mockery/mockery/releases.atom",
-                "security": "https://github.com/mockery/mockery/security/advisories",
-                "source": "https://github.com/mockery/mockery"
-            },
-            "time": "2024-05-16T03:13:13+00:00"
-        },
-        {
-            "name": "myclabs/deep-copy",
-            "version": "1.13.3",
-            "source": {
-                "type": "git",
-                "url": "https://github.com/myclabs/DeepCopy.git",
-                "reference": "faed855a7b5f4d4637717c2b3863e277116beb36"
-            },
-            "dist": {
-                "type": "zip",
-                "url": "https://api.github.com/repos/myclabs/DeepCopy/zipball/faed855a7b5f4d4637717c2b3863e277116beb36",
-                "reference": "faed855a7b5f4d4637717c2b3863e277116beb36",
-                "shasum": ""
-            },
-            "require": {
-                "php": "^7.1 || ^8.0"
-            },
-            "conflict": {
-                "doctrine/collections": "<1.6.8",
-                "doctrine/common": "<2.13.3 || >=3 <3.2.2"
-            },
-            "require-dev": {
-                "doctrine/collections": "^1.6.8",
-                "doctrine/common": "^2.13.3 || ^3.2.2",
-                "phpspec/prophecy": "^1.10",
-                "phpunit/phpunit": "^7.5.20 || ^8.5.23 || ^9.5.13"
-            },
-            "type": "library",
-            "autoload": {
-                "files": [
-                    "src/DeepCopy/deep_copy.php"
-                ],
-                "psr-4": {
-                    "DeepCopy\\": "src/DeepCopy/"
-                }
-            },
-            "notification-url": "https://packagist.org/downloads/",
-            "license": [
-                "MIT"
-            ],
-            "description": "Create deep copies (clones) of your objects",
-            "keywords": [
-                "clone",
-                "copy",
-                "duplicate",
-                "object",
-                "object graph"
-            ],
-            "support": {
-                "issues": "https://github.com/myclabs/DeepCopy/issues",
-                "source": "https://github.com/myclabs/DeepCopy/tree/1.13.3"
-            },
-            "funding": [
-                {
-                    "url": "https://tidelift.com/funding/github/packagist/myclabs/deep-copy",
-                    "type": "tidelift"
-                }
-            ],
-            "time": "2025-07-05T12:25:42+00:00"
-        },
-        {
-            "name": "nikic/php-parser",
-            "version": "v5.5.0",
-            "source": {
-                "type": "git",
-                "url": "https://github.com/nikic/PHP-Parser.git",
-                "reference": "ae59794362fe85e051a58ad36b289443f57be7a9"
-            },
-            "dist": {
-                "type": "zip",
-                "url": "https://api.github.com/repos/nikic/PHP-Parser/zipball/ae59794362fe85e051a58ad36b289443f57be7a9",
-                "reference": "ae59794362fe85e051a58ad36b289443f57be7a9",
-                "shasum": ""
-            },
-            "require": {
-                "ext-ctype": "*",
-                "ext-json": "*",
-                "ext-tokenizer": "*",
-                "php": ">=7.4"
-            },
-            "require-dev": {
-                "ircmaxell/php-yacc": "^0.0.7",
-                "phpunit/phpunit": "^9.0"
-            },
-            "bin": [
-                "bin/php-parse"
-            ],
-            "type": "library",
-            "extra": {
-                "branch-alias": {
-                    "dev-master": "5.0-dev"
-                }
-            },
-            "autoload": {
-                "psr-4": {
-                    "PhpParser\\": "lib/PhpParser"
-                }
-            },
-            "notification-url": "https://packagist.org/downloads/",
-            "license": [
-                "BSD-3-Clause"
-            ],
-            "authors": [
-                {
-                    "name": "Nikita Popov"
-                }
-            ],
-            "description": "A PHP parser written in PHP",
-            "keywords": [
-                "parser",
-                "php"
-            ],
-            "support": {
-                "issues": "https://github.com/nikic/PHP-Parser/issues",
-                "source": "https://github.com/nikic/PHP-Parser/tree/v5.5.0"
-            },
-            "time": "2025-05-31T08:24:38+00:00"
-        },
-        {
-            "name": "nunomaduro/collision",
-            "version": "v6.4.0",
-            "source": {
-                "type": "git",
-                "url": "https://github.com/nunomaduro/collision.git",
-                "reference": "f05978827b9343cba381ca05b8c7deee346b6015"
-            },
-            "dist": {
-                "type": "zip",
-                "url": "https://api.github.com/repos/nunomaduro/collision/zipball/f05978827b9343cba381ca05b8c7deee346b6015",
-                "reference": "f05978827b9343cba381ca05b8c7deee346b6015",
-                "shasum": ""
-            },
-            "require": {
-                "filp/whoops": "^2.14.5",
-                "php": "^8.0.0",
-                "symfony/console": "^6.0.2"
-            },
-            "require-dev": {
-                "brianium/paratest": "^6.4.1",
-                "laravel/framework": "^9.26.1",
-                "laravel/pint": "^1.1.1",
-                "nunomaduro/larastan": "^1.0.3",
-                "nunomaduro/mock-final-classes": "^1.1.0",
-                "orchestra/testbench": "^7.7",
-                "phpunit/phpunit": "^9.5.23",
-                "spatie/ignition": "^1.4.1"
-            },
-            "type": "library",
-            "extra": {
-                "laravel": {
-                    "providers": [
-                        "NunoMaduro\\Collision\\Adapters\\Laravel\\CollisionServiceProvider"
-                    ]
-                },
-                "branch-alias": {
-                    "dev-develop": "6.x-dev"
-                }
-            },
-            "autoload": {
-                "psr-4": {
-                    "NunoMaduro\\Collision\\": "src/"
-                }
-            },
-            "notification-url": "https://packagist.org/downloads/",
-            "license": [
-                "MIT"
-            ],
-            "authors": [
-                {
-                    "name": "Nuno Maduro",
-                    "email": "enunomaduro@gmail.com"
-                }
-            ],
-            "description": "Cli error handling for console/command-line PHP applications.",
-            "keywords": [
-                "artisan",
-                "cli",
-                "command-line",
-                "console",
-                "error",
-                "handling",
-                "laravel",
-                "laravel-zero",
-                "php",
-                "symfony"
-            ],
-            "support": {
-                "issues": "https://github.com/nunomaduro/collision/issues",
-                "source": "https://github.com/nunomaduro/collision"
-            },
-            "funding": [
-                {
-                    "url": "https://www.paypal.com/paypalme/enunomaduro",
-                    "type": "custom"
-                },
-                {
-                    "url": "https://github.com/nunomaduro",
-                    "type": "github"
-                },
-                {
-                    "url": "https://www.patreon.com/nunomaduro",
-                    "type": "patreon"
-                }
-            ],
-            "time": "2023-01-03T12:54:54+00:00"
-        },
-        {
-            "name": "pestphp/pest",
-            "version": "v1.23.1",
-            "source": {
-                "type": "git",
-                "url": "https://github.com/pestphp/pest.git",
-                "reference": "5c56ad8772b89611c72a07e23f6e30aa29dc677a"
-            },
-            "dist": {
-                "type": "zip",
-                "url": "https://api.github.com/repos/pestphp/pest/zipball/5c56ad8772b89611c72a07e23f6e30aa29dc677a",
-                "reference": "5c56ad8772b89611c72a07e23f6e30aa29dc677a",
-                "shasum": ""
-            },
-            "require": {
-                "nunomaduro/collision": "^5.11.0|^6.4.0",
-                "pestphp/pest-plugin": "^1.1.0",
-                "php": "^7.3 || ^8.0",
-                "phpunit/phpunit": "^9.6.10"
-            },
-            "require-dev": {
-                "illuminate/console": "^8.83.27",
-                "illuminate/support": "^8.83.27",
-                "laravel/dusk": "^6.25.2",
-                "pestphp/pest-dev-tools": "^1.0.0",
-                "pestphp/pest-plugin-parallel": "^1.2.1"
-            },
-            "bin": [
-                "bin/pest"
-            ],
-            "type": "library",
-            "extra": {
-                "pest": {
-                    "plugins": [
-                        "Pest\\Plugins\\Coverage",
-                        "Pest\\Plugins\\Init",
-                        "Pest\\Plugins\\Version",
-                        "Pest\\Plugins\\Environment"
-                    ]
-                },
-                "laravel": {
-                    "providers": [
-                        "Pest\\Laravel\\PestServiceProvider"
-                    ]
-                },
-                "branch-alias": {
-                    "dev-1.x": "1.x-dev"
-                }
-            },
-            "autoload": {
-                "files": [
-                    "src/Functions.php",
-                    "src/Pest.php"
-                ],
-                "psr-4": {
-                    "Pest\\": "src/"
-                }
-            },
-            "notification-url": "https://packagist.org/downloads/",
-            "license": [
-                "MIT"
-            ],
-            "authors": [
-                {
-                    "name": "Nuno Maduro",
-                    "email": "enunomaduro@gmail.com"
-                }
-            ],
-            "description": "An elegant PHP Testing Framework.",
-            "keywords": [
-                "framework",
-                "pest",
-                "php",
-                "test",
-                "testing",
-                "unit"
-            ],
-            "support": {
-                "issues": "https://github.com/pestphp/pest/issues",
-                "source": "https://github.com/pestphp/pest/tree/v1.23.1"
-            },
-            "funding": [
-                {
-                    "url": "https://www.paypal.com/paypalme/enunomaduro",
-                    "type": "custom"
-                },
-                {
-                    "url": "https://github.com/nunomaduro",
-                    "type": "github"
-                }
-            ],
-            "time": "2023-07-12T19:42:47+00:00"
-        },
-        {
-            "name": "pestphp/pest-plugin",
-            "version": "v1.1.0",
-            "source": {
-                "type": "git",
-                "url": "https://github.com/pestphp/pest-plugin.git",
-                "reference": "606c5f79c6a339b49838ffbee0151ca519efe378"
-            },
-            "dist": {
-                "type": "zip",
-                "url": "https://api.github.com/repos/pestphp/pest-plugin/zipball/606c5f79c6a339b49838ffbee0151ca519efe378",
-                "reference": "606c5f79c6a339b49838ffbee0151ca519efe378",
-                "shasum": ""
-            },
-            "require": {
-                "composer-plugin-api": "^1.1.0 || ^2.0.0",
-                "php": "^7.3 || ^8.0"
-            },
-            "conflict": {
-                "pestphp/pest": "<1.0"
-            },
-            "require-dev": {
-                "composer/composer": "^2.4.2",
-                "pestphp/pest": "^1.22.1",
-                "pestphp/pest-dev-tools": "^1.0.0"
-            },
-            "type": "composer-plugin",
-            "extra": {
-                "class": "Pest\\Plugin\\Manager",
-                "branch-alias": {
-                    "dev-master": "1.x-dev"
-                }
-            },
-            "autoload": {
-                "psr-4": {
-                    "Pest\\Plugin\\": "src/"
-                }
-            },
-            "notification-url": "https://packagist.org/downloads/",
-            "license": [
-                "MIT"
-            ],
-            "description": "The Pest plugin manager",
-            "keywords": [
-                "framework",
-                "manager",
-                "pest",
-                "php",
-                "plugin",
-                "test",
-                "testing",
-                "unit"
-            ],
-            "support": {
-                "source": "https://github.com/pestphp/pest-plugin/tree/v1.1.0"
-            },
-            "funding": [
-                {
-                    "url": "https://www.paypal.com/cgi-bin/webscr?cmd=_s-xclick&hosted_button_id=66BYDWAT92N6L",
-                    "type": "custom"
-                },
-                {
-                    "url": "https://github.com/nunomaduro",
-                    "type": "github"
-                },
-                {
-                    "url": "https://www.patreon.com/nunomaduro",
-                    "type": "patreon"
-                }
-            ],
-            "time": "2022-09-18T13:18:17+00:00"
-        },
-        {
-            "name": "phar-io/manifest",
-            "version": "2.0.4",
-            "source": {
-                "type": "git",
-                "url": "https://github.com/phar-io/manifest.git",
-                "reference": "54750ef60c58e43759730615a392c31c80e23176"
-            },
-            "dist": {
-                "type": "zip",
-                "url": "https://api.github.com/repos/phar-io/manifest/zipball/54750ef60c58e43759730615a392c31c80e23176",
-                "reference": "54750ef60c58e43759730615a392c31c80e23176",
-                "shasum": ""
-            },
-            "require": {
-                "ext-dom": "*",
-                "ext-libxml": "*",
-                "ext-phar": "*",
-                "ext-xmlwriter": "*",
-                "phar-io/version": "^3.0.1",
-                "php": "^7.2 || ^8.0"
-            },
-            "type": "library",
-            "extra": {
-                "branch-alias": {
-                    "dev-master": "2.0.x-dev"
-                }
-            },
-            "autoload": {
-                "classmap": [
-                    "src/"
-                ]
-            },
-            "notification-url": "https://packagist.org/downloads/",
-            "license": [
-                "BSD-3-Clause"
-            ],
-            "authors": [
-                {
-                    "name": "Arne Blankerts",
-                    "email": "arne@blankerts.de",
-                    "role": "Developer"
-                },
-                {
-                    "name": "Sebastian Heuer",
-                    "email": "sebastian@phpeople.de",
-                    "role": "Developer"
-                },
-                {
-                    "name": "Sebastian Bergmann",
-                    "email": "sebastian@phpunit.de",
-                    "role": "Developer"
-                }
-            ],
-            "description": "Component for reading phar.io manifest information from a PHP Archive (PHAR)",
-            "support": {
-                "issues": "https://github.com/phar-io/manifest/issues",
-                "source": "https://github.com/phar-io/manifest/tree/2.0.4"
-            },
-            "funding": [
-                {
-                    "url": "https://github.com/theseer",
-                    "type": "github"
-                }
-            ],
-            "time": "2024-03-03T12:33:53+00:00"
-        },
-        {
-            "name": "phar-io/version",
-            "version": "3.2.1",
-            "source": {
-                "type": "git",
-                "url": "https://github.com/phar-io/version.git",
-                "reference": "4f7fd7836c6f332bb2933569e566a0d6c4cbed74"
-            },
-            "dist": {
-                "type": "zip",
-                "url": "https://api.github.com/repos/phar-io/version/zipball/4f7fd7836c6f332bb2933569e566a0d6c4cbed74",
-                "reference": "4f7fd7836c6f332bb2933569e566a0d6c4cbed74",
-                "shasum": ""
-            },
-            "require": {
-                "php": "^7.2 || ^8.0"
-            },
-            "type": "library",
-            "autoload": {
-                "classmap": [
-                    "src/"
-                ]
-            },
-            "notification-url": "https://packagist.org/downloads/",
-            "license": [
-                "BSD-3-Clause"
-            ],
-            "authors": [
-                {
-                    "name": "Arne Blankerts",
-                    "email": "arne@blankerts.de",
-                    "role": "Developer"
-                },
-                {
-                    "name": "Sebastian Heuer",
-                    "email": "sebastian@phpeople.de",
-                    "role": "Developer"
-                },
-                {
-                    "name": "Sebastian Bergmann",
-                    "email": "sebastian@phpunit.de",
-                    "role": "Developer"
-                }
-            ],
-            "description": "Library for handling version information and constraints",
-            "support": {
-                "issues": "https://github.com/phar-io/version/issues",
-                "source": "https://github.com/phar-io/version/tree/3.2.1"
-            },
-            "time": "2022-02-21T01:04:05+00:00"
-        },
-        {
             "name": "php-parallel-lint/php-parallel-lint",
             "version": "v1.4.0",
             "source": {
@@ -3354,27 +587,30 @@
         },
         {
             "name": "php-stubs/wordpress-stubs",
-            "version": "v6.6.2",
+            "version": "v6.8.1",
             "source": {
                 "type": "git",
                 "url": "https://github.com/php-stubs/wordpress-stubs.git",
-                "reference": "f50fd7ed45894d036e4fef9ab7e5bbbaff6a30cc"
-            },
-            "dist": {
-                "type": "zip",
-                "url": "https://api.github.com/repos/php-stubs/wordpress-stubs/zipball/f50fd7ed45894d036e4fef9ab7e5bbbaff6a30cc",
-                "reference": "f50fd7ed45894d036e4fef9ab7e5bbbaff6a30cc",
-                "shasum": ""
+                "reference": "92e444847d94f7c30f88c60004648f507688acd5"
+            },
+            "dist": {
+                "type": "zip",
+                "url": "https://api.github.com/repos/php-stubs/wordpress-stubs/zipball/92e444847d94f7c30f88c60004648f507688acd5",
+                "reference": "92e444847d94f7c30f88c60004648f507688acd5",
+                "shasum": ""
+            },
+            "conflict": {
+                "phpdocumentor/reflection-docblock": "5.6.1"
             },
             "require-dev": {
                 "dealerdirect/phpcodesniffer-composer-installer": "^1.0",
-                "nikic/php-parser": "^4.13",
+                "nikic/php-parser": "^5.4",
                 "php": "^7.4 || ^8.0",
                 "php-stubs/generator": "^0.8.3",
                 "phpdocumentor/reflection-docblock": "^5.4.1",
-                "phpstan/phpstan": "^1.10.49",
+                "phpstan/phpstan": "^2.1",
                 "phpunit/phpunit": "^9.5",
-                "szepeviktor/phpcs-psr-12-neutron-hybrid-ruleset": "^1.0",
+                "szepeviktor/phpcs-psr-12-neutron-hybrid-ruleset": "^1.1.1",
                 "wp-coding-standards/wpcs": "3.1.0 as 2.3.0"
             },
             "suggest": {
@@ -3396,9 +632,9 @@
             ],
             "support": {
                 "issues": "https://github.com/php-stubs/wordpress-stubs/issues",
-                "source": "https://github.com/php-stubs/wordpress-stubs/tree/v6.6.2"
-            },
-            "time": "2024-09-30T07:10:48+00:00"
+                "source": "https://github.com/php-stubs/wordpress-stubs/tree/v6.8.1"
+            },
+            "time": "2025-05-02T12:33:34+00:00"
         },
         {
             "name": "phpcompatibility/php-compatibility",
@@ -3833,20 +1069,20 @@
         },
         {
             "name": "phpstan/phpstan",
-            "version": "1.12.27",
+            "version": "2.1.17",
             "source": {
                 "type": "git",
                 "url": "https://github.com/phpstan/phpstan.git",
-                "reference": "3a6e423c076ab39dfedc307e2ac627ef579db162"
-            },
-            "dist": {
-                "type": "zip",
-                "url": "https://api.github.com/repos/phpstan/phpstan/zipball/3a6e423c076ab39dfedc307e2ac627ef579db162",
-                "reference": "3a6e423c076ab39dfedc307e2ac627ef579db162",
-                "shasum": ""
-            },
-            "require": {
-                "php": "^7.2|^8.0"
+                "reference": "89b5ef665716fa2a52ecd2633f21007a6a349053"
+            },
+            "dist": {
+                "type": "zip",
+                "url": "https://api.github.com/repos/phpstan/phpstan/zipball/89b5ef665716fa2a52ecd2633f21007a6a349053",
+                "reference": "89b5ef665716fa2a52ecd2633f21007a6a349053",
+                "shasum": ""
+            },
+            "require": {
+                "php": "^7.4|^8.0"
             },
             "conflict": {
                 "phpstan/phpstan-shim": "*"
@@ -3887,1450 +1123,7 @@
                     "type": "github"
                 }
             ],
-            "time": "2025-05-21T20:51:45+00:00"
-        },
-        {
-            "name": "phpunit/php-code-coverage",
-            "version": "9.2.32",
-            "source": {
-                "type": "git",
-                "url": "https://github.com/sebastianbergmann/php-code-coverage.git",
-                "reference": "85402a822d1ecf1db1096959413d35e1c37cf1a5"
-            },
-            "dist": {
-                "type": "zip",
-                "url": "https://api.github.com/repos/sebastianbergmann/php-code-coverage/zipball/85402a822d1ecf1db1096959413d35e1c37cf1a5",
-                "reference": "85402a822d1ecf1db1096959413d35e1c37cf1a5",
-                "shasum": ""
-            },
-            "require": {
-                "ext-dom": "*",
-                "ext-libxml": "*",
-                "ext-xmlwriter": "*",
-                "nikic/php-parser": "^4.19.1 || ^5.1.0",
-                "php": ">=7.3",
-                "phpunit/php-file-iterator": "^3.0.6",
-                "phpunit/php-text-template": "^2.0.4",
-                "sebastian/code-unit-reverse-lookup": "^2.0.3",
-                "sebastian/complexity": "^2.0.3",
-                "sebastian/environment": "^5.1.5",
-                "sebastian/lines-of-code": "^1.0.4",
-                "sebastian/version": "^3.0.2",
-                "theseer/tokenizer": "^1.2.3"
-            },
-            "require-dev": {
-                "phpunit/phpunit": "^9.6"
-            },
-            "suggest": {
-                "ext-pcov": "PHP extension that provides line coverage",
-                "ext-xdebug": "PHP extension that provides line coverage as well as branch and path coverage"
-            },
-            "type": "library",
-            "extra": {
-                "branch-alias": {
-                    "dev-main": "9.2.x-dev"
-                }
-            },
-            "autoload": {
-                "classmap": [
-                    "src/"
-                ]
-            },
-            "notification-url": "https://packagist.org/downloads/",
-            "license": [
-                "BSD-3-Clause"
-            ],
-            "authors": [
-                {
-                    "name": "Sebastian Bergmann",
-                    "email": "sebastian@phpunit.de",
-                    "role": "lead"
-                }
-            ],
-            "description": "Library that provides collection, processing, and rendering functionality for PHP code coverage information.",
-            "homepage": "https://github.com/sebastianbergmann/php-code-coverage",
-            "keywords": [
-                "coverage",
-                "testing",
-                "xunit"
-            ],
-            "support": {
-                "issues": "https://github.com/sebastianbergmann/php-code-coverage/issues",
-                "security": "https://github.com/sebastianbergmann/php-code-coverage/security/policy",
-                "source": "https://github.com/sebastianbergmann/php-code-coverage/tree/9.2.32"
-            },
-            "funding": [
-                {
-                    "url": "https://github.com/sebastianbergmann",
-                    "type": "github"
-                }
-            ],
-            "time": "2024-08-22T04:23:01+00:00"
-        },
-        {
-            "name": "phpunit/php-file-iterator",
-            "version": "3.0.6",
-            "source": {
-                "type": "git",
-                "url": "https://github.com/sebastianbergmann/php-file-iterator.git",
-                "reference": "cf1c2e7c203ac650e352f4cc675a7021e7d1b3cf"
-            },
-            "dist": {
-                "type": "zip",
-                "url": "https://api.github.com/repos/sebastianbergmann/php-file-iterator/zipball/cf1c2e7c203ac650e352f4cc675a7021e7d1b3cf",
-                "reference": "cf1c2e7c203ac650e352f4cc675a7021e7d1b3cf",
-                "shasum": ""
-            },
-            "require": {
-                "php": ">=7.3"
-            },
-            "require-dev": {
-                "phpunit/phpunit": "^9.3"
-            },
-            "type": "library",
-            "extra": {
-                "branch-alias": {
-                    "dev-master": "3.0-dev"
-                }
-            },
-            "autoload": {
-                "classmap": [
-                    "src/"
-                ]
-            },
-            "notification-url": "https://packagist.org/downloads/",
-            "license": [
-                "BSD-3-Clause"
-            ],
-            "authors": [
-                {
-                    "name": "Sebastian Bergmann",
-                    "email": "sebastian@phpunit.de",
-                    "role": "lead"
-                }
-            ],
-            "description": "FilterIterator implementation that filters files based on a list of suffixes.",
-            "homepage": "https://github.com/sebastianbergmann/php-file-iterator/",
-            "keywords": [
-                "filesystem",
-                "iterator"
-            ],
-            "support": {
-                "issues": "https://github.com/sebastianbergmann/php-file-iterator/issues",
-                "source": "https://github.com/sebastianbergmann/php-file-iterator/tree/3.0.6"
-            },
-            "funding": [
-                {
-                    "url": "https://github.com/sebastianbergmann",
-                    "type": "github"
-                }
-            ],
-            "time": "2021-12-02T12:48:52+00:00"
-        },
-        {
-            "name": "phpunit/php-invoker",
-            "version": "3.1.1",
-            "source": {
-                "type": "git",
-                "url": "https://github.com/sebastianbergmann/php-invoker.git",
-                "reference": "5a10147d0aaf65b58940a0b72f71c9ac0423cc67"
-            },
-            "dist": {
-                "type": "zip",
-                "url": "https://api.github.com/repos/sebastianbergmann/php-invoker/zipball/5a10147d0aaf65b58940a0b72f71c9ac0423cc67",
-                "reference": "5a10147d0aaf65b58940a0b72f71c9ac0423cc67",
-                "shasum": ""
-            },
-            "require": {
-                "php": ">=7.3"
-            },
-            "require-dev": {
-                "ext-pcntl": "*",
-                "phpunit/phpunit": "^9.3"
-            },
-            "suggest": {
-                "ext-pcntl": "*"
-            },
-            "type": "library",
-            "extra": {
-                "branch-alias": {
-                    "dev-master": "3.1-dev"
-                }
-            },
-            "autoload": {
-                "classmap": [
-                    "src/"
-                ]
-            },
-            "notification-url": "https://packagist.org/downloads/",
-            "license": [
-                "BSD-3-Clause"
-            ],
-            "authors": [
-                {
-                    "name": "Sebastian Bergmann",
-                    "email": "sebastian@phpunit.de",
-                    "role": "lead"
-                }
-            ],
-            "description": "Invoke callables with a timeout",
-            "homepage": "https://github.com/sebastianbergmann/php-invoker/",
-            "keywords": [
-                "process"
-            ],
-            "support": {
-                "issues": "https://github.com/sebastianbergmann/php-invoker/issues",
-                "source": "https://github.com/sebastianbergmann/php-invoker/tree/3.1.1"
-            },
-            "funding": [
-                {
-                    "url": "https://github.com/sebastianbergmann",
-                    "type": "github"
-                }
-            ],
-            "time": "2020-09-28T05:58:55+00:00"
-        },
-        {
-            "name": "phpunit/php-text-template",
-            "version": "2.0.4",
-            "source": {
-                "type": "git",
-                "url": "https://github.com/sebastianbergmann/php-text-template.git",
-                "reference": "5da5f67fc95621df9ff4c4e5a84d6a8a2acf7c28"
-            },
-            "dist": {
-                "type": "zip",
-                "url": "https://api.github.com/repos/sebastianbergmann/php-text-template/zipball/5da5f67fc95621df9ff4c4e5a84d6a8a2acf7c28",
-                "reference": "5da5f67fc95621df9ff4c4e5a84d6a8a2acf7c28",
-                "shasum": ""
-            },
-            "require": {
-                "php": ">=7.3"
-            },
-            "require-dev": {
-                "phpunit/phpunit": "^9.3"
-            },
-            "type": "library",
-            "extra": {
-                "branch-alias": {
-                    "dev-master": "2.0-dev"
-                }
-            },
-            "autoload": {
-                "classmap": [
-                    "src/"
-                ]
-            },
-            "notification-url": "https://packagist.org/downloads/",
-            "license": [
-                "BSD-3-Clause"
-            ],
-            "authors": [
-                {
-                    "name": "Sebastian Bergmann",
-                    "email": "sebastian@phpunit.de",
-                    "role": "lead"
-                }
-            ],
-            "description": "Simple template engine.",
-            "homepage": "https://github.com/sebastianbergmann/php-text-template/",
-            "keywords": [
-                "template"
-            ],
-            "support": {
-                "issues": "https://github.com/sebastianbergmann/php-text-template/issues",
-                "source": "https://github.com/sebastianbergmann/php-text-template/tree/2.0.4"
-            },
-            "funding": [
-                {
-                    "url": "https://github.com/sebastianbergmann",
-                    "type": "github"
-                }
-            ],
-            "time": "2020-10-26T05:33:50+00:00"
-        },
-        {
-            "name": "phpunit/php-timer",
-            "version": "5.0.3",
-            "source": {
-                "type": "git",
-                "url": "https://github.com/sebastianbergmann/php-timer.git",
-                "reference": "5a63ce20ed1b5bf577850e2c4e87f4aa902afbd2"
-            },
-            "dist": {
-                "type": "zip",
-                "url": "https://api.github.com/repos/sebastianbergmann/php-timer/zipball/5a63ce20ed1b5bf577850e2c4e87f4aa902afbd2",
-                "reference": "5a63ce20ed1b5bf577850e2c4e87f4aa902afbd2",
-                "shasum": ""
-            },
-            "require": {
-                "php": ">=7.3"
-            },
-            "require-dev": {
-                "phpunit/phpunit": "^9.3"
-            },
-            "type": "library",
-            "extra": {
-                "branch-alias": {
-                    "dev-master": "5.0-dev"
-                }
-            },
-            "autoload": {
-                "classmap": [
-                    "src/"
-                ]
-            },
-            "notification-url": "https://packagist.org/downloads/",
-            "license": [
-                "BSD-3-Clause"
-            ],
-            "authors": [
-                {
-                    "name": "Sebastian Bergmann",
-                    "email": "sebastian@phpunit.de",
-                    "role": "lead"
-                }
-            ],
-            "description": "Utility class for timing",
-            "homepage": "https://github.com/sebastianbergmann/php-timer/",
-            "keywords": [
-                "timer"
-            ],
-            "support": {
-                "issues": "https://github.com/sebastianbergmann/php-timer/issues",
-                "source": "https://github.com/sebastianbergmann/php-timer/tree/5.0.3"
-            },
-            "funding": [
-                {
-                    "url": "https://github.com/sebastianbergmann",
-                    "type": "github"
-                }
-            ],
-            "time": "2020-10-26T13:16:10+00:00"
-        },
-        {
-            "name": "phpunit/phpunit",
-            "version": "9.6.23",
-            "source": {
-                "type": "git",
-                "url": "https://github.com/sebastianbergmann/phpunit.git",
-                "reference": "43d2cb18d0675c38bd44982a5d1d88f6d53d8d95"
-            },
-            "dist": {
-                "type": "zip",
-                "url": "https://api.github.com/repos/sebastianbergmann/phpunit/zipball/43d2cb18d0675c38bd44982a5d1d88f6d53d8d95",
-                "reference": "43d2cb18d0675c38bd44982a5d1d88f6d53d8d95",
-                "shasum": ""
-            },
-            "require": {
-                "doctrine/instantiator": "^1.5.0 || ^2",
-                "ext-dom": "*",
-                "ext-json": "*",
-                "ext-libxml": "*",
-                "ext-mbstring": "*",
-                "ext-xml": "*",
-                "ext-xmlwriter": "*",
-                "myclabs/deep-copy": "^1.13.1",
-                "phar-io/manifest": "^2.0.4",
-                "phar-io/version": "^3.2.1",
-                "php": ">=7.3",
-                "phpunit/php-code-coverage": "^9.2.32",
-                "phpunit/php-file-iterator": "^3.0.6",
-                "phpunit/php-invoker": "^3.1.1",
-                "phpunit/php-text-template": "^2.0.4",
-                "phpunit/php-timer": "^5.0.3",
-                "sebastian/cli-parser": "^1.0.2",
-                "sebastian/code-unit": "^1.0.8",
-                "sebastian/comparator": "^4.0.8",
-                "sebastian/diff": "^4.0.6",
-                "sebastian/environment": "^5.1.5",
-                "sebastian/exporter": "^4.0.6",
-                "sebastian/global-state": "^5.0.7",
-                "sebastian/object-enumerator": "^4.0.4",
-                "sebastian/resource-operations": "^3.0.4",
-                "sebastian/type": "^3.2.1",
-                "sebastian/version": "^3.0.2"
-            },
-            "suggest": {
-                "ext-soap": "To be able to generate mocks based on WSDL files",
-                "ext-xdebug": "PHP extension that provides line coverage as well as branch and path coverage"
-            },
-            "bin": [
-                "phpunit"
-            ],
-            "type": "library",
-            "extra": {
-                "branch-alias": {
-                    "dev-master": "9.6-dev"
-                }
-            },
-            "autoload": {
-                "files": [
-                    "src/Framework/Assert/Functions.php"
-                ],
-                "classmap": [
-                    "src/"
-                ]
-            },
-            "notification-url": "https://packagist.org/downloads/",
-            "license": [
-                "BSD-3-Clause"
-            ],
-            "authors": [
-                {
-                    "name": "Sebastian Bergmann",
-                    "email": "sebastian@phpunit.de",
-                    "role": "lead"
-                }
-            ],
-            "description": "The PHP Unit Testing framework.",
-            "homepage": "https://phpunit.de/",
-            "keywords": [
-                "phpunit",
-                "testing",
-                "xunit"
-            ],
-            "support": {
-                "issues": "https://github.com/sebastianbergmann/phpunit/issues",
-                "security": "https://github.com/sebastianbergmann/phpunit/security/policy",
-                "source": "https://github.com/sebastianbergmann/phpunit/tree/9.6.23"
-            },
-            "funding": [
-                {
-                    "url": "https://phpunit.de/sponsors.html",
-                    "type": "custom"
-                },
-                {
-                    "url": "https://github.com/sebastianbergmann",
-                    "type": "github"
-                },
-                {
-                    "url": "https://liberapay.com/sebastianbergmann",
-                    "type": "liberapay"
-                },
-                {
-                    "url": "https://thanks.dev/u/gh/sebastianbergmann",
-                    "type": "thanks_dev"
-                },
-                {
-                    "url": "https://tidelift.com/funding/github/packagist/phpunit/phpunit",
-                    "type": "tidelift"
-                }
-            ],
-            "time": "2025-05-02T06:40:34+00:00"
-        },
-        {
-            "name": "psr/log",
-            "version": "3.0.2",
-            "source": {
-                "type": "git",
-                "url": "https://github.com/php-fig/log.git",
-                "reference": "f16e1d5863e37f8d8c2a01719f5b34baa2b714d3"
-            },
-            "dist": {
-                "type": "zip",
-                "url": "https://api.github.com/repos/php-fig/log/zipball/f16e1d5863e37f8d8c2a01719f5b34baa2b714d3",
-                "reference": "f16e1d5863e37f8d8c2a01719f5b34baa2b714d3",
-                "shasum": ""
-            },
-            "require": {
-                "php": ">=8.0.0"
-            },
-            "type": "library",
-            "extra": {
-                "branch-alias": {
-                    "dev-master": "3.x-dev"
-                }
-            },
-            "autoload": {
-                "psr-4": {
-                    "Psr\\Log\\": "src"
-                }
-            },
-            "notification-url": "https://packagist.org/downloads/",
-            "license": [
-                "MIT"
-            ],
-            "authors": [
-                {
-                    "name": "PHP-FIG",
-                    "homepage": "https://www.php-fig.org/"
-                }
-            ],
-            "description": "Common interface for logging libraries",
-            "homepage": "https://github.com/php-fig/log",
-            "keywords": [
-                "log",
-                "psr",
-                "psr-3"
-            ],
-            "support": {
-                "source": "https://github.com/php-fig/log/tree/3.0.2"
-            },
-            "time": "2024-09-11T13:17:53+00:00"
-        },
-        {
-            "name": "sebastian/cli-parser",
-            "version": "1.0.2",
-            "source": {
-                "type": "git",
-                "url": "https://github.com/sebastianbergmann/cli-parser.git",
-                "reference": "2b56bea83a09de3ac06bb18b92f068e60cc6f50b"
-            },
-            "dist": {
-                "type": "zip",
-                "url": "https://api.github.com/repos/sebastianbergmann/cli-parser/zipball/2b56bea83a09de3ac06bb18b92f068e60cc6f50b",
-                "reference": "2b56bea83a09de3ac06bb18b92f068e60cc6f50b",
-                "shasum": ""
-            },
-            "require": {
-                "php": ">=7.3"
-            },
-            "require-dev": {
-                "phpunit/phpunit": "^9.3"
-            },
-            "type": "library",
-            "extra": {
-                "branch-alias": {
-                    "dev-master": "1.0-dev"
-                }
-            },
-            "autoload": {
-                "classmap": [
-                    "src/"
-                ]
-            },
-            "notification-url": "https://packagist.org/downloads/",
-            "license": [
-                "BSD-3-Clause"
-            ],
-            "authors": [
-                {
-                    "name": "Sebastian Bergmann",
-                    "email": "sebastian@phpunit.de",
-                    "role": "lead"
-                }
-            ],
-            "description": "Library for parsing CLI options",
-            "homepage": "https://github.com/sebastianbergmann/cli-parser",
-            "support": {
-                "issues": "https://github.com/sebastianbergmann/cli-parser/issues",
-                "source": "https://github.com/sebastianbergmann/cli-parser/tree/1.0.2"
-            },
-            "funding": [
-                {
-                    "url": "https://github.com/sebastianbergmann",
-                    "type": "github"
-                }
-            ],
-            "time": "2024-03-02T06:27:43+00:00"
-        },
-        {
-            "name": "sebastian/code-unit",
-            "version": "1.0.8",
-            "source": {
-                "type": "git",
-                "url": "https://github.com/sebastianbergmann/code-unit.git",
-                "reference": "1fc9f64c0927627ef78ba436c9b17d967e68e120"
-            },
-            "dist": {
-                "type": "zip",
-                "url": "https://api.github.com/repos/sebastianbergmann/code-unit/zipball/1fc9f64c0927627ef78ba436c9b17d967e68e120",
-                "reference": "1fc9f64c0927627ef78ba436c9b17d967e68e120",
-                "shasum": ""
-            },
-            "require": {
-                "php": ">=7.3"
-            },
-            "require-dev": {
-                "phpunit/phpunit": "^9.3"
-            },
-            "type": "library",
-            "extra": {
-                "branch-alias": {
-                    "dev-master": "1.0-dev"
-                }
-            },
-            "autoload": {
-                "classmap": [
-                    "src/"
-                ]
-            },
-            "notification-url": "https://packagist.org/downloads/",
-            "license": [
-                "BSD-3-Clause"
-            ],
-            "authors": [
-                {
-                    "name": "Sebastian Bergmann",
-                    "email": "sebastian@phpunit.de",
-                    "role": "lead"
-                }
-            ],
-            "description": "Collection of value objects that represent the PHP code units",
-            "homepage": "https://github.com/sebastianbergmann/code-unit",
-            "support": {
-                "issues": "https://github.com/sebastianbergmann/code-unit/issues",
-                "source": "https://github.com/sebastianbergmann/code-unit/tree/1.0.8"
-            },
-            "funding": [
-                {
-                    "url": "https://github.com/sebastianbergmann",
-                    "type": "github"
-                }
-            ],
-            "time": "2020-10-26T13:08:54+00:00"
-        },
-        {
-            "name": "sebastian/code-unit-reverse-lookup",
-            "version": "2.0.3",
-            "source": {
-                "type": "git",
-                "url": "https://github.com/sebastianbergmann/code-unit-reverse-lookup.git",
-                "reference": "ac91f01ccec49fb77bdc6fd1e548bc70f7faa3e5"
-            },
-            "dist": {
-                "type": "zip",
-                "url": "https://api.github.com/repos/sebastianbergmann/code-unit-reverse-lookup/zipball/ac91f01ccec49fb77bdc6fd1e548bc70f7faa3e5",
-                "reference": "ac91f01ccec49fb77bdc6fd1e548bc70f7faa3e5",
-                "shasum": ""
-            },
-            "require": {
-                "php": ">=7.3"
-            },
-            "require-dev": {
-                "phpunit/phpunit": "^9.3"
-            },
-            "type": "library",
-            "extra": {
-                "branch-alias": {
-                    "dev-master": "2.0-dev"
-                }
-            },
-            "autoload": {
-                "classmap": [
-                    "src/"
-                ]
-            },
-            "notification-url": "https://packagist.org/downloads/",
-            "license": [
-                "BSD-3-Clause"
-            ],
-            "authors": [
-                {
-                    "name": "Sebastian Bergmann",
-                    "email": "sebastian@phpunit.de"
-                }
-            ],
-            "description": "Looks up which function or method a line of code belongs to",
-            "homepage": "https://github.com/sebastianbergmann/code-unit-reverse-lookup/",
-            "support": {
-                "issues": "https://github.com/sebastianbergmann/code-unit-reverse-lookup/issues",
-                "source": "https://github.com/sebastianbergmann/code-unit-reverse-lookup/tree/2.0.3"
-            },
-            "funding": [
-                {
-                    "url": "https://github.com/sebastianbergmann",
-                    "type": "github"
-                }
-            ],
-            "time": "2020-09-28T05:30:19+00:00"
-        },
-        {
-            "name": "sebastian/comparator",
-            "version": "4.0.8",
-            "source": {
-                "type": "git",
-                "url": "https://github.com/sebastianbergmann/comparator.git",
-                "reference": "fa0f136dd2334583309d32b62544682ee972b51a"
-            },
-            "dist": {
-                "type": "zip",
-                "url": "https://api.github.com/repos/sebastianbergmann/comparator/zipball/fa0f136dd2334583309d32b62544682ee972b51a",
-                "reference": "fa0f136dd2334583309d32b62544682ee972b51a",
-                "shasum": ""
-            },
-            "require": {
-                "php": ">=7.3",
-                "sebastian/diff": "^4.0",
-                "sebastian/exporter": "^4.0"
-            },
-            "require-dev": {
-                "phpunit/phpunit": "^9.3"
-            },
-            "type": "library",
-            "extra": {
-                "branch-alias": {
-                    "dev-master": "4.0-dev"
-                }
-            },
-            "autoload": {
-                "classmap": [
-                    "src/"
-                ]
-            },
-            "notification-url": "https://packagist.org/downloads/",
-            "license": [
-                "BSD-3-Clause"
-            ],
-            "authors": [
-                {
-                    "name": "Sebastian Bergmann",
-                    "email": "sebastian@phpunit.de"
-                },
-                {
-                    "name": "Jeff Welch",
-                    "email": "whatthejeff@gmail.com"
-                },
-                {
-                    "name": "Volker Dusch",
-                    "email": "github@wallbash.com"
-                },
-                {
-                    "name": "Bernhard Schussek",
-                    "email": "bschussek@2bepublished.at"
-                }
-            ],
-            "description": "Provides the functionality to compare PHP values for equality",
-            "homepage": "https://github.com/sebastianbergmann/comparator",
-            "keywords": [
-                "comparator",
-                "compare",
-                "equality"
-            ],
-            "support": {
-                "issues": "https://github.com/sebastianbergmann/comparator/issues",
-                "source": "https://github.com/sebastianbergmann/comparator/tree/4.0.8"
-            },
-            "funding": [
-                {
-                    "url": "https://github.com/sebastianbergmann",
-                    "type": "github"
-                }
-            ],
-            "time": "2022-09-14T12:41:17+00:00"
-        },
-        {
-            "name": "sebastian/complexity",
-            "version": "2.0.3",
-            "source": {
-                "type": "git",
-                "url": "https://github.com/sebastianbergmann/complexity.git",
-                "reference": "25f207c40d62b8b7aa32f5ab026c53561964053a"
-            },
-            "dist": {
-                "type": "zip",
-                "url": "https://api.github.com/repos/sebastianbergmann/complexity/zipball/25f207c40d62b8b7aa32f5ab026c53561964053a",
-                "reference": "25f207c40d62b8b7aa32f5ab026c53561964053a",
-                "shasum": ""
-            },
-            "require": {
-                "nikic/php-parser": "^4.18 || ^5.0",
-                "php": ">=7.3"
-            },
-            "require-dev": {
-                "phpunit/phpunit": "^9.3"
-            },
-            "type": "library",
-            "extra": {
-                "branch-alias": {
-                    "dev-master": "2.0-dev"
-                }
-            },
-            "autoload": {
-                "classmap": [
-                    "src/"
-                ]
-            },
-            "notification-url": "https://packagist.org/downloads/",
-            "license": [
-                "BSD-3-Clause"
-            ],
-            "authors": [
-                {
-                    "name": "Sebastian Bergmann",
-                    "email": "sebastian@phpunit.de",
-                    "role": "lead"
-                }
-            ],
-            "description": "Library for calculating the complexity of PHP code units",
-            "homepage": "https://github.com/sebastianbergmann/complexity",
-            "support": {
-                "issues": "https://github.com/sebastianbergmann/complexity/issues",
-                "source": "https://github.com/sebastianbergmann/complexity/tree/2.0.3"
-            },
-            "funding": [
-                {
-                    "url": "https://github.com/sebastianbergmann",
-                    "type": "github"
-                }
-            ],
-            "time": "2023-12-22T06:19:30+00:00"
-        },
-        {
-            "name": "sebastian/diff",
-            "version": "4.0.6",
-            "source": {
-                "type": "git",
-                "url": "https://github.com/sebastianbergmann/diff.git",
-                "reference": "ba01945089c3a293b01ba9badc29ad55b106b0bc"
-            },
-            "dist": {
-                "type": "zip",
-                "url": "https://api.github.com/repos/sebastianbergmann/diff/zipball/ba01945089c3a293b01ba9badc29ad55b106b0bc",
-                "reference": "ba01945089c3a293b01ba9badc29ad55b106b0bc",
-                "shasum": ""
-            },
-            "require": {
-                "php": ">=7.3"
-            },
-            "require-dev": {
-                "phpunit/phpunit": "^9.3",
-                "symfony/process": "^4.2 || ^5"
-            },
-            "type": "library",
-            "extra": {
-                "branch-alias": {
-                    "dev-master": "4.0-dev"
-                }
-            },
-            "autoload": {
-                "classmap": [
-                    "src/"
-                ]
-            },
-            "notification-url": "https://packagist.org/downloads/",
-            "license": [
-                "BSD-3-Clause"
-            ],
-            "authors": [
-                {
-                    "name": "Sebastian Bergmann",
-                    "email": "sebastian@phpunit.de"
-                },
-                {
-                    "name": "Kore Nordmann",
-                    "email": "mail@kore-nordmann.de"
-                }
-            ],
-            "description": "Diff implementation",
-            "homepage": "https://github.com/sebastianbergmann/diff",
-            "keywords": [
-                "diff",
-                "udiff",
-                "unidiff",
-                "unified diff"
-            ],
-            "support": {
-                "issues": "https://github.com/sebastianbergmann/diff/issues",
-                "source": "https://github.com/sebastianbergmann/diff/tree/4.0.6"
-            },
-            "funding": [
-                {
-                    "url": "https://github.com/sebastianbergmann",
-                    "type": "github"
-                }
-            ],
-            "time": "2024-03-02T06:30:58+00:00"
-        },
-        {
-            "name": "sebastian/environment",
-            "version": "5.1.5",
-            "source": {
-                "type": "git",
-                "url": "https://github.com/sebastianbergmann/environment.git",
-                "reference": "830c43a844f1f8d5b7a1f6d6076b784454d8b7ed"
-            },
-            "dist": {
-                "type": "zip",
-                "url": "https://api.github.com/repos/sebastianbergmann/environment/zipball/830c43a844f1f8d5b7a1f6d6076b784454d8b7ed",
-                "reference": "830c43a844f1f8d5b7a1f6d6076b784454d8b7ed",
-                "shasum": ""
-            },
-            "require": {
-                "php": ">=7.3"
-            },
-            "require-dev": {
-                "phpunit/phpunit": "^9.3"
-            },
-            "suggest": {
-                "ext-posix": "*"
-            },
-            "type": "library",
-            "extra": {
-                "branch-alias": {
-                    "dev-master": "5.1-dev"
-                }
-            },
-            "autoload": {
-                "classmap": [
-                    "src/"
-                ]
-            },
-            "notification-url": "https://packagist.org/downloads/",
-            "license": [
-                "BSD-3-Clause"
-            ],
-            "authors": [
-                {
-                    "name": "Sebastian Bergmann",
-                    "email": "sebastian@phpunit.de"
-                }
-            ],
-            "description": "Provides functionality to handle HHVM/PHP environments",
-            "homepage": "http://www.github.com/sebastianbergmann/environment",
-            "keywords": [
-                "Xdebug",
-                "environment",
-                "hhvm"
-            ],
-            "support": {
-                "issues": "https://github.com/sebastianbergmann/environment/issues",
-                "source": "https://github.com/sebastianbergmann/environment/tree/5.1.5"
-            },
-            "funding": [
-                {
-                    "url": "https://github.com/sebastianbergmann",
-                    "type": "github"
-                }
-            ],
-            "time": "2023-02-03T06:03:51+00:00"
-        },
-        {
-            "name": "sebastian/exporter",
-            "version": "4.0.6",
-            "source": {
-                "type": "git",
-                "url": "https://github.com/sebastianbergmann/exporter.git",
-                "reference": "78c00df8f170e02473b682df15bfcdacc3d32d72"
-            },
-            "dist": {
-                "type": "zip",
-                "url": "https://api.github.com/repos/sebastianbergmann/exporter/zipball/78c00df8f170e02473b682df15bfcdacc3d32d72",
-                "reference": "78c00df8f170e02473b682df15bfcdacc3d32d72",
-                "shasum": ""
-            },
-            "require": {
-                "php": ">=7.3",
-                "sebastian/recursion-context": "^4.0"
-            },
-            "require-dev": {
-                "ext-mbstring": "*",
-                "phpunit/phpunit": "^9.3"
-            },
-            "type": "library",
-            "extra": {
-                "branch-alias": {
-                    "dev-master": "4.0-dev"
-                }
-            },
-            "autoload": {
-                "classmap": [
-                    "src/"
-                ]
-            },
-            "notification-url": "https://packagist.org/downloads/",
-            "license": [
-                "BSD-3-Clause"
-            ],
-            "authors": [
-                {
-                    "name": "Sebastian Bergmann",
-                    "email": "sebastian@phpunit.de"
-                },
-                {
-                    "name": "Jeff Welch",
-                    "email": "whatthejeff@gmail.com"
-                },
-                {
-                    "name": "Volker Dusch",
-                    "email": "github@wallbash.com"
-                },
-                {
-                    "name": "Adam Harvey",
-                    "email": "aharvey@php.net"
-                },
-                {
-                    "name": "Bernhard Schussek",
-                    "email": "bschussek@gmail.com"
-                }
-            ],
-            "description": "Provides the functionality to export PHP variables for visualization",
-            "homepage": "https://www.github.com/sebastianbergmann/exporter",
-            "keywords": [
-                "export",
-                "exporter"
-            ],
-            "support": {
-                "issues": "https://github.com/sebastianbergmann/exporter/issues",
-                "source": "https://github.com/sebastianbergmann/exporter/tree/4.0.6"
-            },
-            "funding": [
-                {
-                    "url": "https://github.com/sebastianbergmann",
-                    "type": "github"
-                }
-            ],
-            "time": "2024-03-02T06:33:00+00:00"
-        },
-        {
-            "name": "sebastian/global-state",
-            "version": "5.0.7",
-            "source": {
-                "type": "git",
-                "url": "https://github.com/sebastianbergmann/global-state.git",
-                "reference": "bca7df1f32ee6fe93b4d4a9abbf69e13a4ada2c9"
-            },
-            "dist": {
-                "type": "zip",
-                "url": "https://api.github.com/repos/sebastianbergmann/global-state/zipball/bca7df1f32ee6fe93b4d4a9abbf69e13a4ada2c9",
-                "reference": "bca7df1f32ee6fe93b4d4a9abbf69e13a4ada2c9",
-                "shasum": ""
-            },
-            "require": {
-                "php": ">=7.3",
-                "sebastian/object-reflector": "^2.0",
-                "sebastian/recursion-context": "^4.0"
-            },
-            "require-dev": {
-                "ext-dom": "*",
-                "phpunit/phpunit": "^9.3"
-            },
-            "suggest": {
-                "ext-uopz": "*"
-            },
-            "type": "library",
-            "extra": {
-                "branch-alias": {
-                    "dev-master": "5.0-dev"
-                }
-            },
-            "autoload": {
-                "classmap": [
-                    "src/"
-                ]
-            },
-            "notification-url": "https://packagist.org/downloads/",
-            "license": [
-                "BSD-3-Clause"
-            ],
-            "authors": [
-                {
-                    "name": "Sebastian Bergmann",
-                    "email": "sebastian@phpunit.de"
-                }
-            ],
-            "description": "Snapshotting of global state",
-            "homepage": "http://www.github.com/sebastianbergmann/global-state",
-            "keywords": [
-                "global state"
-            ],
-            "support": {
-                "issues": "https://github.com/sebastianbergmann/global-state/issues",
-                "source": "https://github.com/sebastianbergmann/global-state/tree/5.0.7"
-            },
-            "funding": [
-                {
-                    "url": "https://github.com/sebastianbergmann",
-                    "type": "github"
-                }
-            ],
-            "time": "2024-03-02T06:35:11+00:00"
-        },
-        {
-            "name": "sebastian/lines-of-code",
-            "version": "1.0.4",
-            "source": {
-                "type": "git",
-                "url": "https://github.com/sebastianbergmann/lines-of-code.git",
-                "reference": "e1e4a170560925c26d424b6a03aed157e7dcc5c5"
-            },
-            "dist": {
-                "type": "zip",
-                "url": "https://api.github.com/repos/sebastianbergmann/lines-of-code/zipball/e1e4a170560925c26d424b6a03aed157e7dcc5c5",
-                "reference": "e1e4a170560925c26d424b6a03aed157e7dcc5c5",
-                "shasum": ""
-            },
-            "require": {
-                "nikic/php-parser": "^4.18 || ^5.0",
-                "php": ">=7.3"
-            },
-            "require-dev": {
-                "phpunit/phpunit": "^9.3"
-            },
-            "type": "library",
-            "extra": {
-                "branch-alias": {
-                    "dev-master": "1.0-dev"
-                }
-            },
-            "autoload": {
-                "classmap": [
-                    "src/"
-                ]
-            },
-            "notification-url": "https://packagist.org/downloads/",
-            "license": [
-                "BSD-3-Clause"
-            ],
-            "authors": [
-                {
-                    "name": "Sebastian Bergmann",
-                    "email": "sebastian@phpunit.de",
-                    "role": "lead"
-                }
-            ],
-            "description": "Library for counting the lines of code in PHP source code",
-            "homepage": "https://github.com/sebastianbergmann/lines-of-code",
-            "support": {
-                "issues": "https://github.com/sebastianbergmann/lines-of-code/issues",
-                "source": "https://github.com/sebastianbergmann/lines-of-code/tree/1.0.4"
-            },
-            "funding": [
-                {
-                    "url": "https://github.com/sebastianbergmann",
-                    "type": "github"
-                }
-            ],
-            "time": "2023-12-22T06:20:34+00:00"
-        },
-        {
-            "name": "sebastian/object-enumerator",
-            "version": "4.0.4",
-            "source": {
-                "type": "git",
-                "url": "https://github.com/sebastianbergmann/object-enumerator.git",
-                "reference": "5c9eeac41b290a3712d88851518825ad78f45c71"
-            },
-            "dist": {
-                "type": "zip",
-                "url": "https://api.github.com/repos/sebastianbergmann/object-enumerator/zipball/5c9eeac41b290a3712d88851518825ad78f45c71",
-                "reference": "5c9eeac41b290a3712d88851518825ad78f45c71",
-                "shasum": ""
-            },
-            "require": {
-                "php": ">=7.3",
-                "sebastian/object-reflector": "^2.0",
-                "sebastian/recursion-context": "^4.0"
-            },
-            "require-dev": {
-                "phpunit/phpunit": "^9.3"
-            },
-            "type": "library",
-            "extra": {
-                "branch-alias": {
-                    "dev-master": "4.0-dev"
-                }
-            },
-            "autoload": {
-                "classmap": [
-                    "src/"
-                ]
-            },
-            "notification-url": "https://packagist.org/downloads/",
-            "license": [
-                "BSD-3-Clause"
-            ],
-            "authors": [
-                {
-                    "name": "Sebastian Bergmann",
-                    "email": "sebastian@phpunit.de"
-                }
-            ],
-            "description": "Traverses array structures and object graphs to enumerate all referenced objects",
-            "homepage": "https://github.com/sebastianbergmann/object-enumerator/",
-            "support": {
-                "issues": "https://github.com/sebastianbergmann/object-enumerator/issues",
-                "source": "https://github.com/sebastianbergmann/object-enumerator/tree/4.0.4"
-            },
-            "funding": [
-                {
-                    "url": "https://github.com/sebastianbergmann",
-                    "type": "github"
-                }
-            ],
-            "time": "2020-10-26T13:12:34+00:00"
-        },
-        {
-            "name": "sebastian/object-reflector",
-            "version": "2.0.4",
-            "source": {
-                "type": "git",
-                "url": "https://github.com/sebastianbergmann/object-reflector.git",
-                "reference": "b4f479ebdbf63ac605d183ece17d8d7fe49c15c7"
-            },
-            "dist": {
-                "type": "zip",
-                "url": "https://api.github.com/repos/sebastianbergmann/object-reflector/zipball/b4f479ebdbf63ac605d183ece17d8d7fe49c15c7",
-                "reference": "b4f479ebdbf63ac605d183ece17d8d7fe49c15c7",
-                "shasum": ""
-            },
-            "require": {
-                "php": ">=7.3"
-            },
-            "require-dev": {
-                "phpunit/phpunit": "^9.3"
-            },
-            "type": "library",
-            "extra": {
-                "branch-alias": {
-                    "dev-master": "2.0-dev"
-                }
-            },
-            "autoload": {
-                "classmap": [
-                    "src/"
-                ]
-            },
-            "notification-url": "https://packagist.org/downloads/",
-            "license": [
-                "BSD-3-Clause"
-            ],
-            "authors": [
-                {
-                    "name": "Sebastian Bergmann",
-                    "email": "sebastian@phpunit.de"
-                }
-            ],
-            "description": "Allows reflection of object attributes, including inherited and non-public ones",
-            "homepage": "https://github.com/sebastianbergmann/object-reflector/",
-            "support": {
-                "issues": "https://github.com/sebastianbergmann/object-reflector/issues",
-                "source": "https://github.com/sebastianbergmann/object-reflector/tree/2.0.4"
-            },
-            "funding": [
-                {
-                    "url": "https://github.com/sebastianbergmann",
-                    "type": "github"
-                }
-            ],
-            "time": "2020-10-26T13:14:26+00:00"
-        },
-        {
-            "name": "sebastian/recursion-context",
-            "version": "4.0.5",
-            "source": {
-                "type": "git",
-                "url": "https://github.com/sebastianbergmann/recursion-context.git",
-                "reference": "e75bd0f07204fec2a0af9b0f3cfe97d05f92efc1"
-            },
-            "dist": {
-                "type": "zip",
-                "url": "https://api.github.com/repos/sebastianbergmann/recursion-context/zipball/e75bd0f07204fec2a0af9b0f3cfe97d05f92efc1",
-                "reference": "e75bd0f07204fec2a0af9b0f3cfe97d05f92efc1",
-                "shasum": ""
-            },
-            "require": {
-                "php": ">=7.3"
-            },
-            "require-dev": {
-                "phpunit/phpunit": "^9.3"
-            },
-            "type": "library",
-            "extra": {
-                "branch-alias": {
-                    "dev-master": "4.0-dev"
-                }
-            },
-            "autoload": {
-                "classmap": [
-                    "src/"
-                ]
-            },
-            "notification-url": "https://packagist.org/downloads/",
-            "license": [
-                "BSD-3-Clause"
-            ],
-            "authors": [
-                {
-                    "name": "Sebastian Bergmann",
-                    "email": "sebastian@phpunit.de"
-                },
-                {
-                    "name": "Jeff Welch",
-                    "email": "whatthejeff@gmail.com"
-                },
-                {
-                    "name": "Adam Harvey",
-                    "email": "aharvey@php.net"
-                }
-            ],
-            "description": "Provides functionality to recursively process PHP variables",
-            "homepage": "https://github.com/sebastianbergmann/recursion-context",
-            "support": {
-                "issues": "https://github.com/sebastianbergmann/recursion-context/issues",
-                "source": "https://github.com/sebastianbergmann/recursion-context/tree/4.0.5"
-            },
-            "funding": [
-                {
-                    "url": "https://github.com/sebastianbergmann",
-                    "type": "github"
-                }
-            ],
-            "time": "2023-02-03T06:07:39+00:00"
-        },
-        {
-            "name": "sebastian/resource-operations",
-            "version": "3.0.4",
-            "source": {
-                "type": "git",
-                "url": "https://github.com/sebastianbergmann/resource-operations.git",
-                "reference": "05d5692a7993ecccd56a03e40cd7e5b09b1d404e"
-            },
-            "dist": {
-                "type": "zip",
-                "url": "https://api.github.com/repos/sebastianbergmann/resource-operations/zipball/05d5692a7993ecccd56a03e40cd7e5b09b1d404e",
-                "reference": "05d5692a7993ecccd56a03e40cd7e5b09b1d404e",
-                "shasum": ""
-            },
-            "require": {
-                "php": ">=7.3"
-            },
-            "require-dev": {
-                "phpunit/phpunit": "^9.0"
-            },
-            "type": "library",
-            "extra": {
-                "branch-alias": {
-                    "dev-main": "3.0-dev"
-                }
-            },
-            "autoload": {
-                "classmap": [
-                    "src/"
-                ]
-            },
-            "notification-url": "https://packagist.org/downloads/",
-            "license": [
-                "BSD-3-Clause"
-            ],
-            "authors": [
-                {
-                    "name": "Sebastian Bergmann",
-                    "email": "sebastian@phpunit.de"
-                }
-            ],
-            "description": "Provides a list of PHP built-in functions that operate on resources",
-            "homepage": "https://www.github.com/sebastianbergmann/resource-operations",
-            "support": {
-                "source": "https://github.com/sebastianbergmann/resource-operations/tree/3.0.4"
-            },
-            "funding": [
-                {
-                    "url": "https://github.com/sebastianbergmann",
-                    "type": "github"
-                }
-            ],
-            "time": "2024-03-14T16:00:52+00:00"
-        },
-        {
-            "name": "sebastian/type",
-            "version": "3.2.1",
-            "source": {
-                "type": "git",
-                "url": "https://github.com/sebastianbergmann/type.git",
-                "reference": "75e2c2a32f5e0b3aef905b9ed0b179b953b3d7c7"
-            },
-            "dist": {
-                "type": "zip",
-                "url": "https://api.github.com/repos/sebastianbergmann/type/zipball/75e2c2a32f5e0b3aef905b9ed0b179b953b3d7c7",
-                "reference": "75e2c2a32f5e0b3aef905b9ed0b179b953b3d7c7",
-                "shasum": ""
-            },
-            "require": {
-                "php": ">=7.3"
-            },
-            "require-dev": {
-                "phpunit/phpunit": "^9.5"
-            },
-            "type": "library",
-            "extra": {
-                "branch-alias": {
-                    "dev-master": "3.2-dev"
-                }
-            },
-            "autoload": {
-                "classmap": [
-                    "src/"
-                ]
-            },
-            "notification-url": "https://packagist.org/downloads/",
-            "license": [
-                "BSD-3-Clause"
-            ],
-            "authors": [
-                {
-                    "name": "Sebastian Bergmann",
-                    "email": "sebastian@phpunit.de",
-                    "role": "lead"
-                }
-            ],
-            "description": "Collection of value objects that represent the types of the PHP type system",
-            "homepage": "https://github.com/sebastianbergmann/type",
-            "support": {
-                "issues": "https://github.com/sebastianbergmann/type/issues",
-                "source": "https://github.com/sebastianbergmann/type/tree/3.2.1"
-            },
-            "funding": [
-                {
-                    "url": "https://github.com/sebastianbergmann",
-                    "type": "github"
-                }
-            ],
-            "time": "2023-02-03T06:13:03+00:00"
-        },
-        {
-            "name": "sebastian/version",
-            "version": "3.0.2",
-            "source": {
-                "type": "git",
-                "url": "https://github.com/sebastianbergmann/version.git",
-                "reference": "c6c1022351a901512170118436c764e473f6de8c"
-            },
-            "dist": {
-                "type": "zip",
-                "url": "https://api.github.com/repos/sebastianbergmann/version/zipball/c6c1022351a901512170118436c764e473f6de8c",
-                "reference": "c6c1022351a901512170118436c764e473f6de8c",
-                "shasum": ""
-            },
-            "require": {
-                "php": ">=7.3"
-            },
-            "type": "library",
-            "extra": {
-                "branch-alias": {
-                    "dev-master": "3.0-dev"
-                }
-            },
-            "autoload": {
-                "classmap": [
-                    "src/"
-                ]
-            },
-            "notification-url": "https://packagist.org/downloads/",
-            "license": [
-                "BSD-3-Clause"
-            ],
-            "authors": [
-                {
-                    "name": "Sebastian Bergmann",
-                    "email": "sebastian@phpunit.de",
-                    "role": "lead"
-                }
-            ],
-            "description": "Library that helps with managing the version number of Git-hosted PHP projects",
-            "homepage": "https://github.com/sebastianbergmann/version",
-            "support": {
-                "issues": "https://github.com/sebastianbergmann/version/issues",
-                "source": "https://github.com/sebastianbergmann/version/tree/3.0.2"
-            },
-            "funding": [
-                {
-                    "url": "https://github.com/sebastianbergmann",
-                    "type": "github"
-                }
-            ],
-            "time": "2020-09-28T06:39:44+00:00"
+            "time": "2025-05-21T20:55:28+00:00"
         },
         {
             "name": "slevomat/coding-standard",
@@ -5482,167 +1275,6 @@
             "time": "2025-06-17T22:17:01+00:00"
         },
         {
-            "name": "symfony/console",
-            "version": "v6.4.23",
-            "source": {
-                "type": "git",
-                "url": "https://github.com/symfony/console.git",
-                "reference": "9056771b8eca08d026cd3280deeec3cfd99c4d93"
-            },
-            "dist": {
-                "type": "zip",
-                "url": "https://api.github.com/repos/symfony/console/zipball/9056771b8eca08d026cd3280deeec3cfd99c4d93",
-                "reference": "9056771b8eca08d026cd3280deeec3cfd99c4d93",
-                "shasum": ""
-            },
-            "require": {
-                "php": ">=8.1",
-                "symfony/deprecation-contracts": "^2.5|^3",
-                "symfony/polyfill-mbstring": "~1.0",
-                "symfony/service-contracts": "^2.5|^3",
-                "symfony/string": "^5.4|^6.0|^7.0"
-            },
-            "conflict": {
-                "symfony/dependency-injection": "<5.4",
-                "symfony/dotenv": "<5.4",
-                "symfony/event-dispatcher": "<5.4",
-                "symfony/lock": "<5.4",
-                "symfony/process": "<5.4"
-            },
-            "provide": {
-                "psr/log-implementation": "1.0|2.0|3.0"
-            },
-            "require-dev": {
-                "psr/log": "^1|^2|^3",
-                "symfony/config": "^5.4|^6.0|^7.0",
-                "symfony/dependency-injection": "^5.4|^6.0|^7.0",
-                "symfony/event-dispatcher": "^5.4|^6.0|^7.0",
-                "symfony/http-foundation": "^6.4|^7.0",
-                "symfony/http-kernel": "^6.4|^7.0",
-                "symfony/lock": "^5.4|^6.0|^7.0",
-                "symfony/messenger": "^5.4|^6.0|^7.0",
-                "symfony/process": "^5.4|^6.0|^7.0",
-                "symfony/stopwatch": "^5.4|^6.0|^7.0",
-                "symfony/var-dumper": "^5.4|^6.0|^7.0"
-            },
-            "type": "library",
-            "autoload": {
-                "psr-4": {
-                    "Symfony\\Component\\Console\\": ""
-                },
-                "exclude-from-classmap": [
-                    "/Tests/"
-                ]
-            },
-            "notification-url": "https://packagist.org/downloads/",
-            "license": [
-                "MIT"
-            ],
-            "authors": [
-                {
-                    "name": "Fabien Potencier",
-                    "email": "fabien@symfony.com"
-                },
-                {
-                    "name": "Symfony Community",
-                    "homepage": "https://symfony.com/contributors"
-                }
-            ],
-            "description": "Eases the creation of beautiful and testable command line interfaces",
-            "homepage": "https://symfony.com",
-            "keywords": [
-                "cli",
-                "command-line",
-                "console",
-                "terminal"
-            ],
-            "support": {
-                "source": "https://github.com/symfony/console/tree/v6.4.23"
-            },
-            "funding": [
-                {
-                    "url": "https://symfony.com/sponsor",
-                    "type": "custom"
-                },
-                {
-                    "url": "https://github.com/fabpot",
-                    "type": "github"
-                },
-                {
-                    "url": "https://tidelift.com/funding/github/packagist/symfony/symfony",
-                    "type": "tidelift"
-                }
-            ],
-            "time": "2025-06-27T19:37:22+00:00"
-        },
-        {
-            "name": "symfony/deprecation-contracts",
-            "version": "v3.6.0",
-            "source": {
-                "type": "git",
-                "url": "https://github.com/symfony/deprecation-contracts.git",
-                "reference": "63afe740e99a13ba87ec199bb07bbdee937a5b62"
-            },
-            "dist": {
-                "type": "zip",
-                "url": "https://api.github.com/repos/symfony/deprecation-contracts/zipball/63afe740e99a13ba87ec199bb07bbdee937a5b62",
-                "reference": "63afe740e99a13ba87ec199bb07bbdee937a5b62",
-                "shasum": ""
-            },
-            "require": {
-                "php": ">=8.1"
-            },
-            "type": "library",
-            "extra": {
-                "thanks": {
-                    "url": "https://github.com/symfony/contracts",
-                    "name": "symfony/contracts"
-                },
-                "branch-alias": {
-                    "dev-main": "3.6-dev"
-                }
-            },
-            "autoload": {
-                "files": [
-                    "function.php"
-                ]
-            },
-            "notification-url": "https://packagist.org/downloads/",
-            "license": [
-                "MIT"
-            ],
-            "authors": [
-                {
-                    "name": "Nicolas Grekas",
-                    "email": "p@tchwork.com"
-                },
-                {
-                    "name": "Symfony Community",
-                    "homepage": "https://symfony.com/contributors"
-                }
-            ],
-            "description": "A generic function and convention to trigger deprecation notices",
-            "homepage": "https://symfony.com",
-            "support": {
-                "source": "https://github.com/symfony/deprecation-contracts/tree/v3.6.0"
-            },
-            "funding": [
-                {
-                    "url": "https://symfony.com/sponsor",
-                    "type": "custom"
-                },
-                {
-                    "url": "https://github.com/fabpot",
-                    "type": "github"
-                },
-                {
-                    "url": "https://tidelift.com/funding/github/packagist/symfony/symfony",
-                    "type": "tidelift"
-                }
-            ],
-            "time": "2024-09-25T14:21:43+00:00"
-        },
-        {
             "name": "symfony/finder",
             "version": "v7.3.0",
             "source": {
@@ -5707,596 +1339,30 @@
             "time": "2024-12-30T19:00:26+00:00"
         },
         {
-            "name": "symfony/polyfill-ctype",
-            "version": "v1.32.0",
-            "source": {
-                "type": "git",
-                "url": "https://github.com/symfony/polyfill-ctype.git",
-                "reference": "a3cc8b044a6ea513310cbd48ef7333b384945638"
-            },
-            "dist": {
-                "type": "zip",
-                "url": "https://api.github.com/repos/symfony/polyfill-ctype/zipball/a3cc8b044a6ea513310cbd48ef7333b384945638",
-                "reference": "a3cc8b044a6ea513310cbd48ef7333b384945638",
-                "shasum": ""
-            },
-            "require": {
-                "php": ">=7.2"
-            },
-            "provide": {
-                "ext-ctype": "*"
-            },
-            "suggest": {
-                "ext-ctype": "For best performance"
-            },
-            "type": "library",
-            "extra": {
-                "thanks": {
-                    "url": "https://github.com/symfony/polyfill",
-                    "name": "symfony/polyfill"
-                }
-            },
-            "autoload": {
-                "files": [
-                    "bootstrap.php"
-                ],
-                "psr-4": {
-                    "Symfony\\Polyfill\\Ctype\\": ""
-                }
-            },
-            "notification-url": "https://packagist.org/downloads/",
-            "license": [
-                "MIT"
-            ],
-            "authors": [
-                {
-                    "name": "Gert de Pagter",
-                    "email": "BackEndTea@gmail.com"
-                },
-                {
-                    "name": "Symfony Community",
-                    "homepage": "https://symfony.com/contributors"
-                }
-            ],
-            "description": "Symfony polyfill for ctype functions",
-            "homepage": "https://symfony.com",
-            "keywords": [
-                "compatibility",
-                "ctype",
-                "polyfill",
-                "portable"
-            ],
-            "support": {
-                "source": "https://github.com/symfony/polyfill-ctype/tree/v1.32.0"
-            },
-            "funding": [
-                {
-                    "url": "https://symfony.com/sponsor",
-                    "type": "custom"
-                },
-                {
-                    "url": "https://github.com/fabpot",
-                    "type": "github"
-                },
-                {
-                    "url": "https://tidelift.com/funding/github/packagist/symfony/symfony",
-                    "type": "tidelift"
-                }
-            ],
-            "time": "2024-09-09T11:45:10+00:00"
-        },
-        {
-            "name": "symfony/polyfill-intl-grapheme",
-            "version": "v1.32.0",
-            "source": {
-                "type": "git",
-                "url": "https://github.com/symfony/polyfill-intl-grapheme.git",
-                "reference": "b9123926e3b7bc2f98c02ad54f6a4b02b91a8abe"
-            },
-            "dist": {
-                "type": "zip",
-                "url": "https://api.github.com/repos/symfony/polyfill-intl-grapheme/zipball/b9123926e3b7bc2f98c02ad54f6a4b02b91a8abe",
-                "reference": "b9123926e3b7bc2f98c02ad54f6a4b02b91a8abe",
-                "shasum": ""
-            },
-            "require": {
-                "php": ">=7.2"
-            },
-            "suggest": {
-                "ext-intl": "For best performance"
-            },
-            "type": "library",
-            "extra": {
-                "thanks": {
-                    "url": "https://github.com/symfony/polyfill",
-                    "name": "symfony/polyfill"
-                }
-            },
-            "autoload": {
-                "files": [
-                    "bootstrap.php"
-                ],
-                "psr-4": {
-                    "Symfony\\Polyfill\\Intl\\Grapheme\\": ""
-                }
-            },
-            "notification-url": "https://packagist.org/downloads/",
-            "license": [
-                "MIT"
-            ],
-            "authors": [
-                {
-                    "name": "Nicolas Grekas",
-                    "email": "p@tchwork.com"
-                },
-                {
-                    "name": "Symfony Community",
-                    "homepage": "https://symfony.com/contributors"
-                }
-            ],
-            "description": "Symfony polyfill for intl's grapheme_* functions",
-            "homepage": "https://symfony.com",
-            "keywords": [
-                "compatibility",
-                "grapheme",
-                "intl",
-                "polyfill",
-                "portable",
-                "shim"
-            ],
-            "support": {
-                "source": "https://github.com/symfony/polyfill-intl-grapheme/tree/v1.32.0"
-            },
-            "funding": [
-                {
-                    "url": "https://symfony.com/sponsor",
-                    "type": "custom"
-                },
-                {
-                    "url": "https://github.com/fabpot",
-                    "type": "github"
-                },
-                {
-                    "url": "https://tidelift.com/funding/github/packagist/symfony/symfony",
-                    "type": "tidelift"
-                }
-            ],
-            "time": "2024-09-09T11:45:10+00:00"
-        },
-        {
-            "name": "symfony/polyfill-intl-normalizer",
-            "version": "v1.32.0",
-            "source": {
-                "type": "git",
-                "url": "https://github.com/symfony/polyfill-intl-normalizer.git",
-                "reference": "3833d7255cc303546435cb650316bff708a1c75c"
-            },
-            "dist": {
-                "type": "zip",
-                "url": "https://api.github.com/repos/symfony/polyfill-intl-normalizer/zipball/3833d7255cc303546435cb650316bff708a1c75c",
-                "reference": "3833d7255cc303546435cb650316bff708a1c75c",
-                "shasum": ""
-            },
-            "require": {
-                "php": ">=7.2"
-            },
-            "suggest": {
-                "ext-intl": "For best performance"
-            },
-            "type": "library",
-            "extra": {
-                "thanks": {
-                    "url": "https://github.com/symfony/polyfill",
-                    "name": "symfony/polyfill"
-                }
-            },
-            "autoload": {
-                "files": [
-                    "bootstrap.php"
-                ],
-                "psr-4": {
-                    "Symfony\\Polyfill\\Intl\\Normalizer\\": ""
-                },
-                "classmap": [
-                    "Resources/stubs"
-                ]
-            },
-            "notification-url": "https://packagist.org/downloads/",
-            "license": [
-                "MIT"
-            ],
-            "authors": [
-                {
-                    "name": "Nicolas Grekas",
-                    "email": "p@tchwork.com"
-                },
-                {
-                    "name": "Symfony Community",
-                    "homepage": "https://symfony.com/contributors"
-                }
-            ],
-            "description": "Symfony polyfill for intl's Normalizer class and related functions",
-            "homepage": "https://symfony.com",
-            "keywords": [
-                "compatibility",
-                "intl",
-                "normalizer",
-                "polyfill",
-                "portable",
-                "shim"
-            ],
-            "support": {
-                "source": "https://github.com/symfony/polyfill-intl-normalizer/tree/v1.32.0"
-            },
-            "funding": [
-                {
-                    "url": "https://symfony.com/sponsor",
-                    "type": "custom"
-                },
-                {
-                    "url": "https://github.com/fabpot",
-                    "type": "github"
-                },
-                {
-                    "url": "https://tidelift.com/funding/github/packagist/symfony/symfony",
-                    "type": "tidelift"
-                }
-            ],
-            "time": "2024-09-09T11:45:10+00:00"
-        },
-        {
-            "name": "symfony/polyfill-mbstring",
-            "version": "v1.32.0",
-            "source": {
-                "type": "git",
-                "url": "https://github.com/symfony/polyfill-mbstring.git",
-                "reference": "6d857f4d76bd4b343eac26d6b539585d2bc56493"
-            },
-            "dist": {
-                "type": "zip",
-                "url": "https://api.github.com/repos/symfony/polyfill-mbstring/zipball/6d857f4d76bd4b343eac26d6b539585d2bc56493",
-                "reference": "6d857f4d76bd4b343eac26d6b539585d2bc56493",
-                "shasum": ""
-            },
-            "require": {
-                "ext-iconv": "*",
-                "php": ">=7.2"
-            },
-            "provide": {
-                "ext-mbstring": "*"
-            },
-            "suggest": {
-                "ext-mbstring": "For best performance"
-            },
-            "type": "library",
-            "extra": {
-                "thanks": {
-                    "url": "https://github.com/symfony/polyfill",
-                    "name": "symfony/polyfill"
-                }
-            },
-            "autoload": {
-                "files": [
-                    "bootstrap.php"
-                ],
-                "psr-4": {
-                    "Symfony\\Polyfill\\Mbstring\\": ""
-                }
-            },
-            "notification-url": "https://packagist.org/downloads/",
-            "license": [
-                "MIT"
-            ],
-            "authors": [
-                {
-                    "name": "Nicolas Grekas",
-                    "email": "p@tchwork.com"
-                },
-                {
-                    "name": "Symfony Community",
-                    "homepage": "https://symfony.com/contributors"
-                }
-            ],
-            "description": "Symfony polyfill for the Mbstring extension",
-            "homepage": "https://symfony.com",
-            "keywords": [
-                "compatibility",
-                "mbstring",
-                "polyfill",
-                "portable",
-                "shim"
-            ],
-            "support": {
-                "source": "https://github.com/symfony/polyfill-mbstring/tree/v1.32.0"
-            },
-            "funding": [
-                {
-                    "url": "https://symfony.com/sponsor",
-                    "type": "custom"
-                },
-                {
-                    "url": "https://github.com/fabpot",
-                    "type": "github"
-                },
-                {
-                    "url": "https://tidelift.com/funding/github/packagist/symfony/symfony",
-                    "type": "tidelift"
-                }
-            ],
-            "time": "2024-12-23T08:48:59+00:00"
-        },
-        {
-            "name": "symfony/polyfill-php73",
-            "version": "v1.32.0",
-            "source": {
-                "type": "git",
-                "url": "https://github.com/symfony/polyfill-php73.git",
-                "reference": "0f68c03565dcaaf25a890667542e8bd75fe7e5bb"
-            },
-            "dist": {
-                "type": "zip",
-                "url": "https://api.github.com/repos/symfony/polyfill-php73/zipball/0f68c03565dcaaf25a890667542e8bd75fe7e5bb",
-                "reference": "0f68c03565dcaaf25a890667542e8bd75fe7e5bb",
-                "shasum": ""
-            },
-            "require": {
-                "php": ">=7.2"
-            },
-            "type": "library",
-            "extra": {
-                "thanks": {
-                    "url": "https://github.com/symfony/polyfill",
-                    "name": "symfony/polyfill"
-                }
-            },
-            "autoload": {
-                "files": [
-                    "bootstrap.php"
-                ],
-                "psr-4": {
-                    "Symfony\\Polyfill\\Php73\\": ""
-                },
-                "classmap": [
-                    "Resources/stubs"
-                ]
-            },
-            "notification-url": "https://packagist.org/downloads/",
-            "license": [
-                "MIT"
-            ],
-            "authors": [
-                {
-                    "name": "Nicolas Grekas",
-                    "email": "p@tchwork.com"
-                },
-                {
-                    "name": "Symfony Community",
-                    "homepage": "https://symfony.com/contributors"
-                }
-            ],
-            "description": "Symfony polyfill backporting some PHP 7.3+ features to lower PHP versions",
-            "homepage": "https://symfony.com",
-            "keywords": [
-                "compatibility",
-                "polyfill",
-                "portable",
-                "shim"
-            ],
-            "support": {
-                "source": "https://github.com/symfony/polyfill-php73/tree/v1.32.0"
-            },
-            "funding": [
-                {
-                    "url": "https://symfony.com/sponsor",
-                    "type": "custom"
-                },
-                {
-                    "url": "https://github.com/fabpot",
-                    "type": "github"
-                },
-                {
-                    "url": "https://tidelift.com/funding/github/packagist/symfony/symfony",
-                    "type": "tidelift"
-                }
-            ],
-            "time": "2024-09-09T11:45:10+00:00"
-        },
-        {
-            "name": "symfony/service-contracts",
-            "version": "v3.6.0",
-            "source": {
-                "type": "git",
-                "url": "https://github.com/symfony/service-contracts.git",
-                "reference": "f021b05a130d35510bd6b25fe9053c2a8a15d5d4"
-            },
-            "dist": {
-                "type": "zip",
-                "url": "https://api.github.com/repos/symfony/service-contracts/zipball/f021b05a130d35510bd6b25fe9053c2a8a15d5d4",
-                "reference": "f021b05a130d35510bd6b25fe9053c2a8a15d5d4",
-                "shasum": ""
-            },
-            "require": {
-                "php": ">=8.1",
-                "psr/container": "^1.1|^2.0",
-                "symfony/deprecation-contracts": "^2.5|^3"
-            },
-            "conflict": {
-                "ext-psr": "<1.1|>=2"
-            },
-            "type": "library",
-            "extra": {
-                "thanks": {
-                    "url": "https://github.com/symfony/contracts",
-                    "name": "symfony/contracts"
-                },
-                "branch-alias": {
-                    "dev-main": "3.6-dev"
-                }
-            },
-            "autoload": {
-                "psr-4": {
-                    "Symfony\\Contracts\\Service\\": ""
-                },
-                "exclude-from-classmap": [
-                    "/Test/"
-                ]
-            },
-            "notification-url": "https://packagist.org/downloads/",
-            "license": [
-                "MIT"
-            ],
-            "authors": [
-                {
-                    "name": "Nicolas Grekas",
-                    "email": "p@tchwork.com"
-                },
-                {
-                    "name": "Symfony Community",
-                    "homepage": "https://symfony.com/contributors"
-                }
-            ],
-            "description": "Generic abstractions related to writing services",
-            "homepage": "https://symfony.com",
-            "keywords": [
-                "abstractions",
-                "contracts",
-                "decoupling",
-                "interfaces",
-                "interoperability",
-                "standards"
-            ],
-            "support": {
-                "source": "https://github.com/symfony/service-contracts/tree/v3.6.0"
-            },
-            "funding": [
-                {
-                    "url": "https://symfony.com/sponsor",
-                    "type": "custom"
-                },
-                {
-                    "url": "https://github.com/fabpot",
-                    "type": "github"
-                },
-                {
-                    "url": "https://tidelift.com/funding/github/packagist/symfony/symfony",
-                    "type": "tidelift"
-                }
-            ],
-            "time": "2025-04-25T09:37:31+00:00"
-        },
-        {
-            "name": "symfony/string",
-            "version": "v7.3.0",
-            "source": {
-                "type": "git",
-                "url": "https://github.com/symfony/string.git",
-                "reference": "f3570b8c61ca887a9e2938e85cb6458515d2b125"
-            },
-            "dist": {
-                "type": "zip",
-                "url": "https://api.github.com/repos/symfony/string/zipball/f3570b8c61ca887a9e2938e85cb6458515d2b125",
-                "reference": "f3570b8c61ca887a9e2938e85cb6458515d2b125",
-                "shasum": ""
-            },
-            "require": {
-                "php": ">=8.2",
-                "symfony/polyfill-ctype": "~1.8",
-                "symfony/polyfill-intl-grapheme": "~1.0",
-                "symfony/polyfill-intl-normalizer": "~1.0",
-                "symfony/polyfill-mbstring": "~1.0"
-            },
-            "conflict": {
-                "symfony/translation-contracts": "<2.5"
-            },
-            "require-dev": {
-                "symfony/emoji": "^7.1",
-                "symfony/error-handler": "^6.4|^7.0",
-                "symfony/http-client": "^6.4|^7.0",
-                "symfony/intl": "^6.4|^7.0",
-                "symfony/translation-contracts": "^2.5|^3.0",
-                "symfony/var-exporter": "^6.4|^7.0"
-            },
-            "type": "library",
-            "autoload": {
-                "files": [
-                    "Resources/functions.php"
-                ],
-                "psr-4": {
-                    "Symfony\\Component\\String\\": ""
-                },
-                "exclude-from-classmap": [
-                    "/Tests/"
-                ]
-            },
-            "notification-url": "https://packagist.org/downloads/",
-            "license": [
-                "MIT"
-            ],
-            "authors": [
-                {
-                    "name": "Nicolas Grekas",
-                    "email": "p@tchwork.com"
-                },
-                {
-                    "name": "Symfony Community",
-                    "homepage": "https://symfony.com/contributors"
-                }
-            ],
-            "description": "Provides an object-oriented API to strings and deals with bytes, UTF-8 code points and grapheme clusters in a unified way",
-            "homepage": "https://symfony.com",
-            "keywords": [
-                "grapheme",
-                "i18n",
-                "string",
-                "unicode",
-                "utf-8",
-                "utf8"
-            ],
-            "support": {
-                "source": "https://github.com/symfony/string/tree/v7.3.0"
-            },
-            "funding": [
-                {
-                    "url": "https://symfony.com/sponsor",
-                    "type": "custom"
-                },
-                {
-                    "url": "https://github.com/fabpot",
-                    "type": "github"
-                },
-                {
-                    "url": "https://tidelift.com/funding/github/packagist/symfony/symfony",
-                    "type": "tidelift"
-                }
-            ],
-            "time": "2025-04-20T20:19:01+00:00"
-        },
-        {
             "name": "szepeviktor/phpstan-wordpress",
-            "version": "v1.3.5",
+            "version": "v2.0.2",
             "source": {
                 "type": "git",
                 "url": "https://github.com/szepeviktor/phpstan-wordpress.git",
-                "reference": "7f8cfe992faa96b6a33bbd75c7bace98864161e7"
-            },
-            "dist": {
-                "type": "zip",
-                "url": "https://api.github.com/repos/szepeviktor/phpstan-wordpress/zipball/7f8cfe992faa96b6a33bbd75c7bace98864161e7",
-                "reference": "7f8cfe992faa96b6a33bbd75c7bace98864161e7",
-                "shasum": ""
-            },
-            "require": {
-                "php": "^7.2 || ^8.0",
-                "php-stubs/wordpress-stubs": "^4.7 || ^5.0 || ^6.0",
-                "phpstan/phpstan": "^1.10.31",
-                "symfony/polyfill-php73": "^1.12.0"
+                "reference": "963887b04c21fe7ac78e61c1351f8b00fff9f8f8"
+            },
+            "dist": {
+                "type": "zip",
+                "url": "https://api.github.com/repos/szepeviktor/phpstan-wordpress/zipball/963887b04c21fe7ac78e61c1351f8b00fff9f8f8",
+                "reference": "963887b04c21fe7ac78e61c1351f8b00fff9f8f8",
+                "shasum": ""
+            },
+            "require": {
+                "php": "^7.4 || ^8.0",
+                "php-stubs/wordpress-stubs": "^6.6.2",
+                "phpstan/phpstan": "^2.0"
             },
             "require-dev": {
                 "composer/composer": "^2.1.14",
                 "dealerdirect/phpcodesniffer-composer-installer": "^1.0",
                 "php-parallel-lint/php-parallel-lint": "^1.1",
-                "phpstan/phpstan-strict-rules": "^1.2",
-                "phpunit/phpunit": "^8.0 || ^9.0",
+                "phpstan/phpstan-strict-rules": "^2.0",
+                "phpunit/phpunit": "^9.0",
                 "szepeviktor/phpcs-psr-12-neutron-hybrid-ruleset": "^1.0",
                 "wp-coding-standards/wpcs": "3.1.0 as 2.3.0"
             },
@@ -6330,59 +1396,9 @@
             ],
             "support": {
                 "issues": "https://github.com/szepeviktor/phpstan-wordpress/issues",
-                "source": "https://github.com/szepeviktor/phpstan-wordpress/tree/v1.3.5"
-            },
-            "time": "2024-06-28T22:27:19+00:00"
-        },
-        {
-            "name": "theseer/tokenizer",
-            "version": "1.2.3",
-            "source": {
-                "type": "git",
-                "url": "https://github.com/theseer/tokenizer.git",
-                "reference": "737eda637ed5e28c3413cb1ebe8bb52cbf1ca7a2"
-            },
-            "dist": {
-                "type": "zip",
-                "url": "https://api.github.com/repos/theseer/tokenizer/zipball/737eda637ed5e28c3413cb1ebe8bb52cbf1ca7a2",
-                "reference": "737eda637ed5e28c3413cb1ebe8bb52cbf1ca7a2",
-                "shasum": ""
-            },
-            "require": {
-                "ext-dom": "*",
-                "ext-tokenizer": "*",
-                "ext-xmlwriter": "*",
-                "php": "^7.2 || ^8.0"
-            },
-            "type": "library",
-            "autoload": {
-                "classmap": [
-                    "src/"
-                ]
-            },
-            "notification-url": "https://packagist.org/downloads/",
-            "license": [
-                "BSD-3-Clause"
-            ],
-            "authors": [
-                {
-                    "name": "Arne Blankerts",
-                    "email": "arne@blankerts.de",
-                    "role": "Developer"
-                }
-            ],
-            "description": "A small library for converting tokenized PHP source code into XML and potentially other formats",
-            "support": {
-                "issues": "https://github.com/theseer/tokenizer/issues",
-                "source": "https://github.com/theseer/tokenizer/tree/1.2.3"
-            },
-            "funding": [
-                {
-                    "url": "https://github.com/theseer",
-                    "type": "github"
-                }
-            ],
-            "time": "2024-03-03T12:36:25+00:00"
+                "source": "https://github.com/szepeviktor/phpstan-wordpress/tree/v2.0.2"
+            },
+            "time": "2025-02-12T18:43:37+00:00"
         },
         {
             "name": "wp-cli/mustache",
@@ -6688,9 +1704,7 @@
     ],
     "aliases": [],
     "minimum-stability": "dev",
-    "stability-flags": {
-        "brain/faker": 20
-    },
+    "stability-flags": {},
     "prefer-stable": true,
     "prefer-lowest": false,
     "platform": {
@@ -6698,5 +1712,4 @@
     },
     "platform-dev": {},
     "plugin-api-version": "2.6.0"
->>>>>>> 672f5f43
 }