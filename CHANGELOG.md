# Change Log for the Eightshift Forms

All notable changes to this project will be documented in this file.

This projects adheres to [Semantic Versioning](https://semver.org/) and [Keep a CHANGELOG](https://keepachangelog.com/).

<<<<<<< HEAD
## [5.5.0]

### Added

- Locations ajax for results output listing.
- Option to customize Date and Time fields Preview and Output format.
- Result Outputs can now be exported and imported using settings.
- Settings entries list now has better UX in settings.
- `getFormUsageLocation` helper now supports custom post type.
- HubSpot integration now works using `v3` API for all data except form submission as it is not supported.
- Corvus Pay integration now supports IBAN payments.
- TalentLyft integration now supports additional statuses.

### Fixed

- Input Range status variable will output max 2 decimals.
- Input Range settings pickers broken up/down buttons.
- Corvus Pay integration fix with `Require complete` option.

### Removed

- Any Server Side Render for the forms and results output.
- Result Output global settings option to setup custom frontend URL.
=======
## [5.4.3]

### Added

- Req class on the form fields that are required.
>>>>>>> 38b264b1

## [5.4.2]

### Updated

- `@infinum/eightshift-forms-utils` to the latest version `3.0.7`.

### Fixed

- Language issues implemented in WP `6.7`.

## [5.4.1]

### Updated

- Admin JS and CSS scripts are now loaded only on the forms page.

## [5.4.0]

### Updated

- `@infinum/eightshift-forms-utils` to the latest version `3.0.6`.
- `brain/monkey` to the latest version `2.6.2`.
- `php-parallel-lint/php-parallel-lint` to the latest version `1.4.0`.
- `php-stubs/wordpress-stubs` to the latest version `6.6.2`.
- minimal PHP version to `8.3`.

## [5.3.2]

### Fixed

- Broken single submit feature on some integrations.

## [5.3.1]

### Fixed

- Limit Talentlyft integration to only `published` forms.

## [5.3.0]

### Added

- New Integration for `PayCek payment`.

## [5.2.0]

### Added

- New Integration for `CorvusPay`.
- New helper to get forms usage locations - `getFormUsageLocation`.

### Fixed

- Broken conditional tags for none form fields.

## [5.1.10]

### Added

- New feature to allow the form to be submitted only once per user.
- New feature to allow the form to be visible only when the user is logged in.

## [5.1.9]

### Added

- Mailer now supports few new email response keys: `mailerPostTitle`, `mailerPostUrl`, `mailerPostId`, `mailerFormId` and `mailerFormTitle`.

## [5.1.8]

### Fixed

- TalentLyft integration bugfix

## [5.1.7]

### Fixed

- TalentLyft integration custom fields not being saved correctly.

## [5.1.6]

### Fixed

- TalentLyft integration not displaying label for radios and checkboxes.

## [5.1.5]

### Fixed

- Wrong function type hint for `getCptLimits` function.

## [5.1.4]

### Fixed

- Fixing broken setting key for hide form.

## [5.1.3]

### Fixed

- Do not show the form in the admin settings link if the user is missing cap.

## [5.1.2]

### Fixed

- Wrong function type hint for `getCptLimits` function.

## [5.1.1]

### Changed

- Forms Custom post types will no longer appear in the search results using regular WP search query.
- Results output will no longer appear in the admin sidebar menu as a top-level item.
- Forms Custom post types will no longer be registered as a standard rest API endpoints for security reasons.

### Updated

- `@infinum/eightshift-forms-utils` to the latest version `3.0.4`.

### Added

- public helper `esFormsGetComponentsRender` now supports Tailwind classes.

## [5.1.0]

### Added

- New TalentLyft integration.

### Updated

- `@infinum/eightshift-forms-utils` to the latest version `3.0.3`.

## [5.0.10]

### Fixed

- Broken Mailchimp integration if only email is sent.

## [5.0.9]

### Added

- New way of handling Tailwind classes for forms.

### Fixed

- Rating field is now disabled if the parameter is set to true.
- Input number is now able to use standard tab navigation.
- Rating field now supports tab navigation.

### Removed

- Any unnecessary server side renders for the forms.

## [5.0.8]

### Added

- Additional Tailwind selectors for forms fields.
- Range field not supports progress CSS variable.

## [5.0.7]

### Added

- Implemented a new "value type" attribute to the country field, allowing for the dynamic definition of option values.
- Adapted the Countries class to support the new "value type" attribute.
- Filter to allow adding custom Tailwind classes to all form elements.

## [5.0.6]

### Fixed

- Bypass captcha flag now works correctly on all forms.

## [5.0.5]

### Added

- new integration filter `overridePostRequest` to override the post request data.
- new public helper `getFormsGetCountryList` to get the list of countries.

## [5.0.4]

### Fixed

- Result output configuration for missing link URL.

## [5.0.3]

### Fixed

- Added field validation to the output of the error msg.
- Additional fixes for legacy output data.

## [5.0.2]

### Added

- new integration filter `afterCustomResultOutputProcess`.

### Changed

- Removing copy for result output setting.

### Fixed

- JSON decode issue with the result output setting.

## [5.0.1]

### Changed

- Updated npm packages to the latest version.

## [5.0.0]

### Added

- Result output now supports single view and has link in the admin listing.
- Result output item now supports fetching data from encrypted URL.
- New filter `beforeSuccessResponse` for the forms.
- New variations setting and way of handing form data submission.
- Form fallback debug settings now supports original data and request url in the email.
- New email response keys `mailerSuccessRedirectUrl`, `mailerEntryId`, `mailerEntryUrl` that can be used in any email.
- New `esFormsROISF` shortcode that can be used inside the result output item to show the form again.
- Feature to hide form after submission.

### Removed

- Multiple filter not in use anymore: `successRedirectVariation`, `successRedirectVariationOptions`, `preResponseAddonData`, `preResponseSuccessRedirectData`, `resultOutputItems`, `resultOutputParts`.

### Changed

- Conditional tags logic is now transferred to utils so it can be used in other features.
- Forms specific settings that should be available only after form is submitted is not fetched on the form success submission and not hardcoded in the DOM.
- Result output is now styled with the new design for better UX.
- Result output now supports comparator for the conditional logic.
- Form submission is now handled with new and optimized way of handling data and multiple features.
- `esFormsROIP` shortcode now supports variation data submission.

### Fixed

- Entries listing is no longer breaking if the value is to long.
- Stylelint errors from the new setup.
- All form fields are now additionally checked for correct data structure on submission.

## [4.0.7]

### Fixed

- removed unnecessary email fallback.

## [4.0.6]

### Updated

- `Eightshift-forms-utils` to the latest version `2.0.2`.
- result output item now supports conditional logic with both single and duplicate values.

### Added

- email fallback now supports request IP sent from the server, the data is anonymized.
- new form setting that will hide form once it is submitted with success.
- new `esFormsROISF` shortcode that can be used inside the result output item to show the form again.

## [4.0.5]

### Updated

- `Eightshift-forms-utils` to the latest version `2.0.1`.

### Fixed

- Countries get list pulled the data from the wrong manifest cache file.

## [4.0.4]

### Fixed

- Updating .js files for the new eslint rules.

### Updated

- `@infinum/eightshift-frontend-libs` to the latest version `12.1.5`.

## [4.0.3]

### Changed

- Countries list is now loaded from php file and not from the manifest json.

### Removed

- Countries list from cache.

### Added

- Translations for the countries list for 14 languages.

## [4.0.2]

### Fixed

- Geolocation added additional check for sent headers.

## [4.0.1]

### Fixed

- Changing the main Manifest cache function for setting up initial cache.

## [4.0.0]

### Updated

- `Eightshift-forms-utils` to the latest version `2.0.0`.
- `@infinum/eightshift-libs` to the latest version `8.0.0`.
- `@infinum/eightshift-frontend-libs` to the latest version `12.0.0`.

### Removed

- All `Data` are not loaded from utils lib.
- Top bar no longer supports listing all forms items for faster loading.
- `src/Exception/MissingFilterInfoException.php` because it is not used anymore.

### Added

- New `Caching` service for manifest data and new options to flush cache from the settings.
- Input number validation for allowed keys.
- WP Rocket cache options settings.

### Fixed

- Custom post type labels are not translatable.

### Changed

- Filter `script_dependency_theme` is now `script_dependency_theme_captcha`.

## [3.1.12]

### Fixed

- Geolocation will now work even if forms is configured but global setting is disabled.
- HubSpot Client fixes for additional params broken after security fixes on the Chrome browser.

### Added

- Two new filters for encryption and decryption of the data.

## [3.1.11]

### Changed

- Updated the `@infinum/eightshift-forms-utils` to the latest version.

### Added

- Two new filters for encryption and decryption of the data.

## [3.1.10]

### Fixed

- Airtable integration now supports multiple select fields.
- Moments form validation of input fields limiting the number of characters to 1000.
- Calculator will no longer break reCaptcha validation.
- Single submit with global msg disabled will no longer output the empty success message.
- Single submit now supports input type number.

### Added

- Security feature now supports calculator rate limiting separate setting.

## [3.1.9]

### Removed

- Reverted changes for enrichment prefill hidden fields.

## [3.1.8]

### Added

- New filer `es_forms_block_form_custom_class_selector` for adding custom class to the form block.
- New type attribute to the `esFormsROIP` shortcode.

## [3.1.7]

### Updated

- Strauss to the latest version.

### Added

- Ability for checkboxes and radios when used as a "show as" option to select to have placeholder text.
- Check for the enrichment if locale storage is available.

### Fixed

- Google reCaptcha will now throw an error if not set up correctly.
- Multiple JS errors when array or objects are missing.
- Google reCaptcha will now send a fallback email if there is an issue with the validation only.
- Cleaned up unnecessary data from fallback e-mails.
- Enrichment will now only prefill visible fields.

## [3.1.6]

### Updated

- Eightshift-forms-utils to the latest version `1.3.6`.
- Updated create entries helper to check if the database table exists.
- Updated validator to load email tld manifest data from cache.

### Fixed

- Fix the shortcode for displaying the output of the calculations.

## [3.1.5]

### Fixed

- reCaptcha will now output the correct message on the frontend in any case.

### Added

- reCaptcha will now send fallback email if there is an issue with the validation.
- Security feature now supports option to ignore IPs.

### Updated

- Eightshift-forms-utils to the latest version `1.3.5`.
- License updated.
- Deploy scripts.

## [3.1.4]

### Fixed

- single submit on calculation forms will no longer reset the form on submit.

## [3.1.3]

### Fixed

- single submit on calculation forms will now send all form data on submit.
- range current state will now update on initial load.
- issue with not syncing correctly form fields with escape characters.

## [3.1.2]

### Fixed

- issue with multiple select fields not being saved correctly in Moments integration.
- single submit logic for the forms.

## [3.1.1]

### Fixed

- issue with multiple select fields not being saved correctly.

## [3.1.0]

### Added

- `range` field for the forms.
- `singleSubmit` attribute on all fields to allow only one submit per form to be used as calculation form.
- `Result output` custom post type.
- Blocks for the result output.
- Calculator form type and necessary filters.
- Forms can now use `single submit` option to send data without submit button.
- Setting for single form to hide global msg on submit success.
- `esFormsRangeCurrent` shortcode to output the current value of the range field.
- `esFormsROIP` shortcode to output the result output part.

### Changed

- `Input` fields now output correct types for e-mail and URL fields, so the experience on mobile devices should be much better.
- Admin listing URLs can now support additional types.
- All icons are now used from utils lib.

### Fixed

- JS errors when missing data.
- Broken URLs for admin listing when using custom post types.

### Removed

- Unnecessary options in the `rating` field.

## [3.0.6]

### Fixed

- issue with multiple select fields not being saved correctly in Moments integration.

## [3.0.5]

### Fixed

- File upload validation will no longer break if API returns invalid type.
- issue with multiple select fields not being saved correctly.

## [3.0.4]

### Added

- New support page in the settings for easier access to server configuration issues.
- Options to send empty fields to entires.

### Changed

- Block Editor select option will auto close on selection.

### Fixed

- File upload validation will no longer break the API returns invalid type.
- Validation pattern will no longer break if value is array.

## [3.0.3]

### Added

- Ability to send fallback email if there has been validation error for `validationMissingMandatoryParams`, `validationFileUploadProcessError` and `validationSecurity`.
- New fallback processing validation fallback function.

### Changed

- The security validation feature will no longer trigger count files and step requests.
- Entries now have ability to save empty fields based on the settings.

### Fixed

- Typo for fallback function.
- Custom mailer now supports saving entires.

## [3.0.2]

### Added

- New `dynamic` block and component to allow dynamic form fields.
- Integration form picker now supports clear option.
- Airtable integration now supports dynamic, connected tables.
- Airtable integration now supports multiple select fields.
- Mailer now supports custom response tag `mailerSuccessRedirectUrl`.
- Locations use the URL to the settings page and top admin bar.

### Fixed

- Integration sync fix when you unset attributes set in the manifest as default.
- Forms JS breaking on the frontend when API response returns JSON but, the response is not an object.
- SCSS linter errors.

### Updated

- `@infinum/eightshift-frontend-libs` to the latest version.
- `@infinum/eightshift-forms-utils` to the latest version.
- `husky` to the latest version.
- `webpack` to the latest version.
- `webpack-cli` to the latest version.
- `reactflow` to the latest version.

## [3.0.0]

### Added

- Extracting for helpers to new library for easier usage across add-ons.
- Creating new addon options for new potential projects.
- Forms listing filter will allow you to filter form by type.
- Forms settings will now follow the used theme admin color scheme.
- New Dashboard settings page where you can toggle options you want to use in the project.
- New checkbox toggle state for the settings pages.
- Conditional logic for all integration forms.
- Conditional tags for all forms.
- Multi-step multiflow forms can now be created.
- Over 30 new filters for the forms and integrations.
- Automatic diff between integration forms an internal forms.
- Documentation page in the settings.
- Migrations page where you can migrate the data for the options that were changed in the major versions.
- Debug options with multiple options for debugging.
- Forms can now store entires in the database.
- New form fields for country, rating, date, time, multi-select, and phone number with country picker.
- New security options for the forms.
- Google reCaptcha now supports invisible reCaptcha and business version.
- Top admin bar option for easier access to the settings and forms.
- Ability to delete/sync/duplicate multiple forms at once from admin listing.
- Forms now supports multiple languages using WPML plugin.
- Forms now supports RTL languages.
- Forms now supports Cloudflare setup.
- Import/Export forms and settings for easier migration between projects.
- New integrations for Pipedrive, Jira, Moments, Airtable.
- Enrichment now supports remembering the last used field values from local storage or URL.
- Email validation now supports top level domain validation.
- Forms are now faster and more secure.

### Changed

- Visual styling for all settings pages with tabs, better copy, and a lot of UX/UI improvements.
- Fallback emails are no longer in the troubleshooting class but as a standalone class.
- Your forms will now show only integrations in the settings set in the Block editor.
- Geolocation will now load forms faster and even work with the cookieless setup with caching options.
- Forms are now compatible with latest WordPress version and PHP 8+.

### Fixed

- Optimized loading of all settings pages.
- Issue with attributes escaping on the PHP8+.

### Removed

- `ES_DEVELOP_MODE` constant because you can configure everything from the settings page.

## [2.2.0]

### Changed

- HubSpot internal logic for api auth. Switching from API Key to Private App.

## [2.1.0]

### Fixed

- Issue with the hidden field and legacy items in the integration settings.

### Changed

- MailerLite default status to active

## [2.0.1]

### Fixed

- Hubspot fix so the input hidden is not displayed on the frontend.

## [2.0.0]

### Added

- custom form params are now in one place and used as an enum for PHP and JS.
- server errors will no longer produce a fatal error on the form but will output the message to the user, which is also translatable.
- option to remove all unnecessary custom params set on the form before the final integration post, so we don't send unnecessary stuff.
- new admin setting sidebar title for grouping the sections
- new troubleshooting section that contains debugging options: skip validation, form reset on submit, output log.
- new fallback email fields for all integrations; this will send an email with all details if there is an integration issue.
- `es_forms_geolocation_db_location` filter to specify the location of the geolocation database in your project.
- `es_forms_geolocation_phar_location ` filter to specify the location of the geolocation database in your project.
- new filter `es_forms_troubleshooting_output_log` provides the ability to output internal logs to an external source.
- new toggle button in troubleshooting settings will enable you to skip captcha validation.
- geolocation license copy
- new sortable option to all integration fields.

### Changed

- all JS global variables for frontend and backend are now using the same name.
- internal custom field for actions is now called es-form-action.
- filter for setting http request from `httpRequestArgs ` to `httpRequestTimeout` because it is used only to set timeout.
- Greenhouse integration from `wp_remote_post ` to regular `Curl` because of the issues while sending the attachments. You are now only limited on the amount of memory your server can send.
- form will now throw an error if form-ID or type is missing in the request.
- all remote requests are now outputed via helper for easier and more predictable output.
- converting from internal geolocation logic to libs abstract class logic.
- updating libs.
- `ES_GEOLOCAITON` global constant to `ES_GEOLOCAITON_IP`.

### Fixed

- all wrong text domains are changed from `eightshift-form` to `eightshift-forms`.
- Active campaign body was set wrong and was not working.
- Active campaign setting info copy for setting api key and url.
- customSuccess label is now translatable from settings.
- validator will now skip the input type hidden because there is no need for that.
- Greenhouse timeout issue on large files.
- wrong mime type for google docs file format .docx
- internal filter naming for functions

### Removed

- `ES_DEVELOP_MODE_SKIP_VALIDATION ` because it is used from admin now.
- `ES_LOG_MODE ` because it is used from admin now.
- `es_forms_geolocation_user_location` filter.

## [1.4.0]

### Fixed

- preselected values for custom select.
- added additional corrections for localStorage.
- missing attribute from component to form block manifest.json.
- updating libs and frontend libs.
- fixing loading of js.
- fixing way the settings are passed to the js.
- fixing linting issues.

### Removed

- removing unnecessary style and scripts.

### Added

- new field hidden attributes for hiding fields from dom.
- hidden field for hubspot integration.
- preselected value field for hubspot integration.
- enabled field for hubspot integration.
- new custom form type used to provide custom form action location.
- options in forms block to define action.
- option to send form submit to external url if form action is set.
- new tracking class for storing url tags and detecting tags from get param.
- new option to store url tracking tags to localStorage for later usage.
- new filters for tracking.
- local and global file upload allowed types.

## [1.3.0]

### Fixed

- logic for scroll to top and scroll to first error.
- Mailchimp integration merge fields.

### Changed

- Logic behind the form Js initialization with the option to avoid domReady.

### Added

- Method to remove all event listeners on demand.
- New event when all event listeners are removed.
- Filter for updating http_request_args.
- Better internal logging for integrations.

## [1.2.4]

### Added

- Option to provide checkbox unchecked value.
- New filter to allow filtering of the formDataTypeSelector attribute during form component renders.

### Fixed

- Greenhouse integration checkbox true/false unchecked value.

## [1.2.3]

### Fixed

- Geolocation hook condition to be able to disable on filter.

## [1.2.2]

### Fixed

- Internal build process for GH actions.

## [1.2.1]

### Fixed

- Internal links to support WP multisite.

## [1.2.0]

### Added

- passing get parameters to the backend to process and get what we need.
- New Greenhouse field that gets data from the get parameter and pass it to the api.

### Fixed

- Broken validation for file type.
- Validation for input type to detect the type and validate accordingly.

## [1.1.1]

### Fixed

- Option to show WP-CLI command.
- Mailchimp integration total number of list items to show.

## [1.1.0]

### Added

- Option to use string templates in mailer subject and other fields.

## [1.0.0]

- Initial production release.

<<<<<<< HEAD
[5.5.0]: https://github.com/infinum/eightshift-forms/compare/5.4.2...5.5.0
=======
[5.4.3]: https://github.com/infinum/eightshift-forms/compare/5.4.2...5.4.3
>>>>>>> 38b264b1
[5.4.2]: https://github.com/infinum/eightshift-forms/compare/5.4.1...5.4.2
[5.4.1]: https://github.com/infinum/eightshift-forms/compare/5.4.0...5.4.1
[5.4.0]: https://github.com/infinum/eightshift-forms/compare/5.3.2...5.4.0
[5.3.2]: https://github.com/infinum/eightshift-forms/compare/5.3.1...5.3.2
[5.3.1]: https://github.com/infinum/eightshift-forms/compare/5.3.0...5.3.1
[5.3.0]: https://github.com/infinum/eightshift-forms/compare/5.2.0...5.3.0
[5.2.0]: https://github.com/infinum/eightshift-forms/compare/5.1.10...5.2.0
[5.1.10]: https://github.com/infinum/eightshift-forms/compare/5.1.9...5.1.10
[5.1.9]: https://github.com/infinum/eightshift-forms/compare/5.1.8...5.1.9
[5.1.8]: https://github.com/infinum/eightshift-forms/compare/5.1.7...5.1.8
[5.1.7]: https://github.com/infinum/eightshift-forms/compare/5.1.6...5.1.7
[5.1.6]: https://github.com/infinum/eightshift-forms/compare/5.1.5...5.1.6
[5.1.5]: https://github.com/infinum/eightshift-forms/compare/5.1.4...5.1.5
[5.1.4]: https://github.com/infinum/eightshift-forms/compare/5.1.3...5.1.4
[5.1.3]: https://github.com/infinum/eightshift-forms/compare/5.1.2...5.1.3
[5.1.2]: https://github.com/infinum/eightshift-forms/compare/5.1.1...5.1.2
[5.1.1]: https://github.com/infinum/eightshift-forms/compare/5.1.0...5.1.1
[5.1.0]: https://github.com/infinum/eightshift-forms/compare/5.0.10...5.1.0
[5.0.10]: https://github.com/infinum/eightshift-forms/compare/5.0.9...5.0.10
[5.0.9]: https://github.com/infinum/eightshift-forms/compare/5.0.8...5.0.9
[5.0.8]: https://github.com/infinum/eightshift-forms/compare/5.0.7...5.0.8
[5.0.7]: https://github.com/infinum/eightshift-forms/compare/5.0.6...5.0.7
[5.0.6]: https://github.com/infinum/eightshift-forms/compare/5.0.5...5.0.6
[5.0.5]: https://github.com/infinum/eightshift-forms/compare/5.0.4...5.0.5
[5.0.4]: https://github.com/infinum/eightshift-forms/compare/5.0.3...5.0.4
[5.0.3]: https://github.com/infinum/eightshift-forms/compare/5.0.2...5.0.3
[5.0.2]: https://github.com/infinum/eightshift-forms/compare/5.0.1...5.0.2
[5.0.1]: https://github.com/infinum/eightshift-forms/compare/5.0.0...5.0.1
[5.0.0]: https://github.com/infinum/eightshift-forms/compare/4.0.7...5.0.0
[4.0.7]: https://github.com/infinum/eightshift-forms/compare/4.0.6...4.0.7
[4.0.6]: https://github.com/infinum/eightshift-forms/compare/4.0.5...4.0.6
[4.0.5]: https://github.com/infinum/eightshift-forms/compare/4.0.4...4.0.5
[4.0.4]: https://github.com/infinum/eightshift-forms/compare/4.0.3...4.0.4
[4.0.3]: https://github.com/infinum/eightshift-forms/compare/4.0.2...4.0.3
[4.0.2]: https://github.com/infinum/eightshift-forms/compare/4.0.1...4.0.2
[4.0.1]: https://github.com/infinum/eightshift-forms/compare/4.0.0...4.0.1
[4.0.0]: https://github.com/infinum/eightshift-forms/compare/3.1.12...4.0.0
[3.1.12]: https://github.com/infinum/eightshift-forms/compare/3.1.11...3.1.12
[3.1.11]: https://github.com/infinum/eightshift-forms/compare/3.1.10...3.1.11
[3.1.10]: https://github.com/infinum/eightshift-forms/compare/3.1.9...3.1.10
[3.1.9]: https://github.com/infinum/eightshift-forms/compare/3.1.8...3.1.9
[3.1.8]: https://github.com/infinum/eightshift-forms/compare/3.1.7...3.1.8
[3.1.7]: https://github.com/infinum/eightshift-forms/compare/3.1.6...3.1.7
[3.1.6]: https://github.com/infinum/eightshift-forms/compare/3.1.5...3.1.6
[3.1.5]: https://github.com/infinum/eightshift-forms/compare/3.1.4...3.1.5
[3.1.4]: https://github.com/infinum/eightshift-forms/compare/3.1.3...3.1.4
[3.1.3]: https://github.com/infinum/eightshift-forms/compare/3.1.2...3.1.3
[3.1.2]: https://github.com/infinum/eightshift-forms/compare/3.1.1...3.1.2
[3.1.1]: https://github.com/infinum/eightshift-forms/compare/3.1.0...3.1.1
[3.1.0]: https://github.com/infinum/eightshift-forms/compare/3.0.6...3.1.0
[3.0.6]: https://github.com/infinum/eightshift-forms/compare/3.0.5...3.0.6
[3.0.5]: https://github.com/infinum/eightshift-forms/compare/3.0.4...3.0.5
[3.0.4]: https://github.com/infinum/eightshift-forms/compare/3.0.3...3.0.4
[3.0.3]: https://github.com/infinum/eightshift-forms/compare/3.0.2...3.0.3
[3.0.2]: https://github.com/infinum/eightshift-forms/compare/3.0.0...3.0.2
[3.0.0]: https://github.com/infinum/eightshift-forms/compare/2.2.0...3.0.0
[2.2.0]: https://github.com/infinum/eightshift-forms/compare/2.1.0...2.2.0
[2.1.0]: https://github.com/infinum/eightshift-forms/compare/2.0.1...2.1.0
[2.0.1]: https://github.com/infinum/eightshift-forms/compare/2.0.0...2.0.1
[2.0.0]: https://github.com/infinum/eightshift-forms/compare/1.4.0...2.0.0
[1.4.0]: https://github.com/infinum/eightshift-forms/compare/1.3.0...1.4.0
[1.3.0]: https://github.com/infinum/eightshift-forms/compare/1.2.4...1.3.0
[1.2.4]: https://github.com/infinum/eightshift-forms/compare/1.2.3...1.2.4
[1.2.3]: https://github.com/infinum/eightshift-forms/compare/1.2.2...1.2.3
[1.2.2]: https://github.com/infinum/eightshift-forms/compare/1.2.1...1.2.2
[1.2.1]: https://github.com/infinum/eightshift-forms/compare/1.2.0...1.2.1
[1.2.0]: https://github.com/infinum/eightshift-forms/compare/1.1.1...1.2.0
[1.1.1]: https://github.com/infinum/eightshift-forms/compare/1.1.0...1.1.1
[1.1.0]: https://github.com/infinum/eightshift-forms/compare/1.0.0...1.1.0
[1.0.0]: https://github.com/infinum/eightshift-forms/releases/tag/1.0.0<|MERGE_RESOLUTION|>--- conflicted
+++ resolved
@@ -4,7 +4,12 @@
 
 This projects adheres to [Semantic Versioning](https://semver.org/) and [Keep a CHANGELOG](https://keepachangelog.com/).
 
-<<<<<<< HEAD
+## [5.5.1]
+
+### Added
+
+- Req class on the form fields that are required.
+
 ## [5.5.0]
 
 ### Added
@@ -28,13 +33,12 @@
 
 - Any Server Side Render for the forms and results output.
 - Result Output global settings option to setup custom frontend URL.
-=======
+
 ## [5.4.3]
 
 ### Added
 
 - Req class on the form fields that are required.
->>>>>>> 38b264b1
 
 ## [5.4.2]
 
@@ -828,11 +832,9 @@
 
 - Initial production release.
 
-<<<<<<< HEAD
-[5.5.0]: https://github.com/infinum/eightshift-forms/compare/5.4.2...5.5.0
-=======
+[5.5.1]: https://github.com/infinum/eightshift-forms/compare/5.5.0...5.5.1
+[5.5.0]: https://github.com/infinum/eightshift-forms/compare/5.4.3...5.5.0
 [5.4.3]: https://github.com/infinum/eightshift-forms/compare/5.4.2...5.4.3
->>>>>>> 38b264b1
 [5.4.2]: https://github.com/infinum/eightshift-forms/compare/5.4.1...5.4.2
 [5.4.1]: https://github.com/infinum/eightshift-forms/compare/5.4.0...5.4.1
 [5.4.0]: https://github.com/infinum/eightshift-forms/compare/5.3.2...5.4.0
